"""
PYTEST_DONT_REWRITE (prevents pytest from rewriting assertions, which interferes
with test_functionalization_with_native_python_assertion)
"""

# Owner(s): ["oncall: export"]
import math
import operator
import unittest
from typing import List, Set
from re import escape

import torch
from functorch.experimental.control_flow import cond
from torch._dynamo.eval_frame import is_dynamo_supported
from torch._export.pass_base import _ExportPassBaseDeprecatedDoNotUse
from torch._export.passes.functionalize_side_effectful_ops_pass import (
    _FunctionalizeSideEffectfulOpsPass,
)
from torch._export.passes.replace_view_ops_with_view_copy_ops_pass import (
    get_view_copy_of_view_op,
    is_view_op,
    ReplaceViewOpsWithViewCopyOpsPass,
)
from torch.export import export, WrapperModule
from torch.fx.passes.infra.partitioner import Partition
from torch.fx.passes.operator_support import OperatorSupport
from torch.testing import FileCheck
from torch.testing._internal.common_utils import run_tests, TestCase, skipIfTorchDynamo, IS_WINDOWS
from torch.utils import _pytree as pytree
<<<<<<< HEAD
from torch._export.utils import sequential_split, nodes_filter, nodes_map, node_inline_, nodes_first, nodes_count
from torch._export.passes.replace_set_grad_with_hop_pass import (
    _is_set_grad_enabled_node, _is_set_grad_enabled_sub_mod, _replace_with_hop
)
=======
from torch._export.utils import sequential_split, nodes_first, nodes_map, node_inline_, nodes_count
>>>>>>> e1237253


def count_call_function(graph: torch.fx.Graph, target: torch.ops.OpOverload) -> int:
    count = 0
    for node in graph.nodes:
        if node.op == "call_function" and node.target == target:
            count += 1
    return count


class _AddOperatorSupport(OperatorSupport):
    def is_node_supported(self, submodules, node: torch.fx.Node) -> bool:
        return node.op == "call_function" and node.target in {operator.add}


class _AtenAddOperatorSupport(OperatorSupport):
    def is_node_supported(self, submodules, node: torch.fx.Node) -> bool:
        return node.op == "call_function" and node.target in {
            torch.ops.aten.add.Tensor
        }


def _to_partition_names(partitions: List[Partition]) -> List[Set[str]]:
    return [{n.name for n in p.nodes} for p in partitions]


def _get_output_names(gm: torch.fx.GraphModule) -> List[str]:
    output_node = next(n for n in gm.graph.nodes if n.op == "output")
    args = pytree.tree_leaves(output_node.args)
    # if isinstance(args, tuple) and len(args) == 1:
    #     args = args[0]
    return [str(arg) for arg in args]

def _set_grad_enabled_tests():
    from torch.export._trace import _export

    class SetGradOp(torch.nn.Module):
        def forward(self, x):
            x = x + 1
            torch._C._set_grad_enabled(True)
            c = x.sin().sum()
            torch._C._set_grad_enabled(False)
            d = c + 1
            torch._C._set_grad_enabled(True)
            e = d - 1
            return d, e

    class SetGradCtxManager(torch.nn.Module):
        def forward(self, x):
            x = x + 1
            with torch.enable_grad():
                c = x.sin().sum()
            with torch.no_grad():
                d = c + 1
            with torch.enable_grad():
                e = d - 1
            return d, e

    x = torch.randn(2, 2)

    def _get_predispatch_module(mod, args, ambient_grad_enabled=True):
        with torch.set_grad_enabled(ambient_grad_enabled):
            return _export(mod, args, pre_dispatch=True).module()


    return {"ctx_manager" : (_get_predispatch_module(SetGradCtxManager(), (x,)), (x,)),
            "ctx_manager_under_no_grad" : (_get_predispatch_module(SetGradCtxManager(), (x,), False), (x,)),
            "op" : (_get_predispatch_module(SetGradOp(), (x,)), (x,)),
            "op_under_no_grad" : (_get_predispatch_module(SetGradOp(), (x,), False), (x,))}

def _is_set_grad_enabled_node(node: torch.fx.Node) -> bool:
    return node and node.op == "call_function" and node.target == torch._C._set_grad_enabled

def _is_set_grad_enabled_sub_mod(node: torch.fx.Node) -> bool:
    if node.op == "call_module":
        sub_gm = getattr(node.graph.owning_module, node.target)
        first_non_ph_node = nodes_first(sub_gm.graph.nodes, lambda node: node.op != "placeholder")
        return _is_set_grad_enabled_node(first_non_ph_node)
    return False

SET_GRAD_ENABLED_TESTS = _set_grad_enabled_tests()

@skipIfTorchDynamo("recursively running dynamo on export is unlikely")
@unittest.skipIf(not is_dynamo_supported(), "Dynamo not supported")
class TestPasses(TestCase):
    def test_runtime_assert_one_dim(self) -> None:
        class M(torch.nn.Module):
            def __init__(self):
                super().__init__()

            def forward(self, x):
                return x.cos()

        x = torch.zeros(2, 2, 3)

        dim1_x = torch.export.Dim("dim1_x", min=2, max=6)
        ep = torch.export.export(M(), (x,), dynamic_shapes={"x": {1: dim1_x}})

        with self.assertRaisesRegex(RuntimeError, escape("Expected input at *args[0].shape[1] to be <= 6, but got 7")):
            ep.module()(torch.zeros(2, 7, 3))

        self.assertEqual(ep.module()(torch.ones(2, 4, 3)), M().forward(torch.ones(2, 4, 3)))

    def test_runtime_assert_multiple_dims(self) -> None:
        class M(torch.nn.Module):
            def __init__(self):
                super().__init__()

            def forward(self, x, y):
                return x.cos().sum() + y.sin().sum()

        x = torch.zeros(4, 2, 3)
        y = torch.zeros(5, 5, 5)

        dim1_x = torch.export.Dim("dim1_x", min=2, max=6)
        dim0_x, dim0_y = torch.export.dims("dim0_x", "dim0_y", min=3)

        ep = torch.export.export(
            M(), (x, y), dynamic_shapes={"x": {0: dim0_x, 1: dim1_x}, "y": {0: dim0_y}}
        )

        with self.assertRaisesRegex(RuntimeError, escape("Expected input at *args[0].shape[1] to be <= 6, but got 7")):
            ep.module()(torch.zeros(4, 7, 3), torch.ones(5, 5, 5))

        with self.assertRaisesRegex(RuntimeError, escape("Expected input at *args[1].shape[0] to be >= 3, but got 2")):
            ep.module()(torch.zeros(4, 2, 3), torch.ones(2, 5, 5))

    def test_runtime_assert_some_dims_not_specified(self) -> None:
        class M(torch.nn.Module):
            def __init__(self):
                super().__init__()

            def forward(self, x, y):
                return x.cos().sum() + y.sin().sum()

        x = torch.zeros(4, 2, 3)
        y = torch.zeros(5, 5, 5)

        dim1_x = torch.export.Dim("dim1_x", min=2, max=6)
        dim0_x = torch.export.Dim("dim0_x", min=3)

        ep = torch.export.export(
            M(), (x, y), dynamic_shapes={"x": {0: dim0_x, 1: dim1_x}, "y": None}
        )

        with self.assertRaisesRegex(RuntimeError, escape("Expected input at *args[0].shape[1] to be <= 6, but got 7")):
            ep.module()(torch.zeros(4, 7, 3), torch.ones(5, 5, 5))

        # y is specialized to 5
        with self.assertRaisesRegex(
            RuntimeError, escape("Expected input at *args[1].shape[0] to be equal to 5, but got 2")
        ):
            ep.module()(torch.zeros(4, 2, 3), torch.ones(2, 5, 5))

        # Since we didn't insert the constraint for x[1] >= 2, it should work for case where x[1] == 1
        gm_result_for_1_size = ep.module()(torch.ones(3, 1, 3), torch.ones(5, 5, 5))
        eager_result_for_1_size = M().forward(torch.ones(3, 1, 3), torch.ones(5, 5, 5))

        self.assertEqual(gm_result_for_1_size, eager_result_for_1_size)

    def test_runtime_assert_some_inps_not_used(self) -> None:
        class M(torch.nn.Module):
            def __init__(self):
                super().__init__()

            def forward(self, x, y):
                return y.cos().sum()

        x = torch.zeros(4, 2, 3)
        y = torch.zeros(5, 5, 5)

        dim1_y = torch.export.Dim("dim1_y", min=3, max=6)
        ep = torch.export.export(M(), (x, y), dynamic_shapes={"x": None, "y": {1: dim1_y}})

        with self.assertRaisesRegex(RuntimeError, escape("shape[1] to be equal to 2")):
            ep.module()(torch.zeros(4, 7, 3), torch.ones(5, 5, 5))

        # y is specialized to 5
        with self.assertRaisesRegex(
            RuntimeError, escape("Expected input at *args[1].shape[0] to be equal to 5, but got 2")
        ):
            ep.module()(torch.zeros(4, 2, 3), torch.ones(2, 5, 5))

        # Since we didn't insert the constraint for x[1] >= 2, it should work for case where x[1] == 1
        gm_result_for_1_size = ep.module()(torch.zeros(4, 2, 3), torch.ones(5, 5, 5))
        eager_result_for_1_size = M().forward(torch.zeros(4, 2, 3), torch.ones(5, 5, 5))

        self.assertEqual(gm_result_for_1_size, eager_result_for_1_size)

    def test_view_to_view_copy(self) -> None:
        class M(torch.nn.Module):
            def __init__(self):
                super().__init__()

            def forward(self, x):
                z = x.view(x.shape)
                return z.cos().sum()

        x = torch.zeros(4, 2, 3)

        ep = export(M(), (x,))
        self.assertEqual(count_call_function(ep.graph, torch.ops.aten.view.default), 1)

        ep = ep._transform_do_not_use(ReplaceViewOpsWithViewCopyOpsPass())
        self.assertEqual(count_call_function(ep.graph, torch.ops.aten.view.default), 0)

    def test_functionalization_with_view_copy(self) -> None:
        def foo(x):
            y = x + 4
            y.add_(4)
            z = y.view(y.shape)
            return x.cos() + z.cos()

        x = torch.zeros(4, 2, 3)

        ep = export(WrapperModule(foo), (x,))._transform_do_not_use(ReplaceViewOpsWithViewCopyOpsPass())
        # After this pass, there shouldn't be any view nodes in the graph
        self.assertTrue(count_call_function(ep.graph, torch.ops.aten.view.default) == 0)
        self.assertTrue(count_call_function(ep.graph, torch.ops.aten.view_copy.default) > 0)

    def test_views_op_having_view_copy(self) -> None:
        schemas = torch._C._dispatch_get_registrations_for_dispatch_key("")
        aten_schemas = [s[6:] for s in schemas if s.startswith("aten::")]

        for aten_schema in aten_schemas:
            val = aten_schema.split(".")
            assert len(val) <= 2
            name = ""
            overload = ""
            if len(val) == 1:
                name = val[0]
                overload = "default"
            else:
                name, overload = val[0], val[1]

            op_overload = getattr(getattr(torch.ops.aten, name), overload)
            if torch.Tag.core in op_overload.tags and is_view_op(op_overload._schema):
                self.assertIsNotNone(get_view_copy_of_view_op(op_overload._schema))

    def test_runtime_assert_inline_constraints_for_item(self) -> None:
        class M(torch.nn.Module):
            def __init__(self):
                super().__init__()

            def forward(self, x):
                b = x.item()
                torch._constrain_as_value(b, min=2, max=5)
                return b

        x = torch.tensor([2])
        mod = M()
        ep = export(mod, (x,))

        with self.assertRaisesRegex(RuntimeError, r"_local_scalar_dense is outside of inline constraint \[2, 5\]."):
            ep.module()(torch.tensor([6]))

        new_inp = torch.tensor([5])
        self.assertEqual(mod(new_inp), ep.module()(new_inp))

    def test_runtime_assert_inline_constraints_for_nonzero(self) -> None:
        class M(torch.nn.Module):
            def __init__(self):
                super().__init__()

            def forward(self, x):
                b = x.nonzero()
                torch._constrain_as_value(b.shape[0], min=3, max=5)
                return b

        x = torch.tensor([2, 1, 2, 3, 5, 0])

        mod = M()
        dim0_x = torch.export.Dim("dim0_x")
        ep = torch.export.export(mod, (x,), dynamic_shapes={"x": {0: dim0_x}})

        num_assert = count_call_function(ep.graph, torch.ops.aten._assert_async.msg)
        num_scalar_tensor = count_call_function(
            ep.graph, torch.ops.aten.scalar_tensor.default
        )

        self.assertEqual(num_assert, 2)
        self.assertEqual(num_scalar_tensor, 2)

        with self.assertRaisesRegex(
            RuntimeError, r"nonzero.shape\[0\] is outside of inline constraint \[3, 5\]."
        ):
            ep.module()(torch.tensor([1, 1, 0, 0, 0]))

        with self.assertRaisesRegex(
            RuntimeError, r"nonzero.shape\[0\] is outside of inline constraint \[3, 5\]."
        ):
            ep.module()(torch.ones(6))

        new_inp = torch.tensor([1, 1, 1, 1])
        self.assertEqual(mod(new_inp), ep.module()(new_inp))

    @unittest.skipIf(IS_WINDOWS, "Windows not supported")
    def test_runtime_assert_inline_constraints_for_cond(self) -> None:
        class M(torch.nn.Module):
            def __init__(self):
                super().__init__()

            def forward(self, pred, x, y):
                def true_fn(x, y):
                    b = x.item()
                    torch._constrain_as_value(b, min=2, max=5)
                    return x - b

                def false_fn(x, y):
                    c = y.item()
                    torch._constrain_as_value(c, min=2, max=5)
                    return y - c

                ret = cond(pred, true_fn, false_fn, [x, y])
                return ret

        x = torch.tensor([2])
        y = torch.tensor([5])
        mod = M()
        ep = export(mod, (torch.tensor(True), x, y))


        with self.assertRaisesRegex(RuntimeError, "is outside of inline constraint \\[2, 5\\]."):
            ep.module()(torch.tensor(False), torch.tensor([6]), torch.tensor([6]))

    def test_functionalize_inline_constraints(self) -> None:
        class Foo(torch.nn.Module):
            def forward(self, x):
                a = x.item()
                torch._constrain_as_value(a, 4, 7)
                return torch.empty((a, 4))

        f = Foo()

        ep = torch.export.export(f, (torch.tensor([7]),))
        gm = ep.graph_module
        FileCheck().check_count(
            "torch.ops.aten.sym_constrain_range.default",
            1,
            exactly=True,
        ).run(gm.code)

        gm = _FunctionalizeSideEffectfulOpsPass()(ep.graph_module).graph_module

        with self.assertRaisesRegex(
            RuntimeError,
            r"_local_scalar_dense is outside of inline constraint \[4, 7\]",
        ) as cm:
            gm(torch.tensor([20]))

        inp = torch.tensor([5])
        res, dep_token = gm(inp)
        self.assertEqual(res.shape, torch.Size([5, 4]))
        self.assertEqual(dep_token.shape, torch.Size([]))

        FileCheck().check_count(
            "torch.ops.aten._functional_sym_constrain_range", 1, exactly=True
        ).run(gm.code)
        FileCheck().check_count(
            "torch.ops.aten.sym_constrain_range.default", 0, exactly=True
        ).run(gm.code)

    def test_math_ops(self):
        def func(x):
            return (
                torch.tensor([math.ceil(x.item())]),
                torch.tensor([math.floor(x.item())]),
            )

        x = torch.randn(1, dtype=torch.float32)
        ep = torch.export.export(WrapperModule(func), args=(x,))
        _ExportPassBaseDeprecatedDoNotUse()(ep.graph_module)

    def test_predispatceh_set_grad(self):
        mod, args = SET_GRAD_ENABLED_TESTS["op"]
        self.assertExpectedInline(mod.code.strip("\n"), """\
def forward(self, arg_0):
    arg0_1, = fx_pytree.tree_flatten_spec(([arg_0], {}), self._in_spec)
    add = torch.ops.aten.add.Tensor(arg0_1, 1);  arg0_1 = None
    _set_grad_enabled = torch._C._set_grad_enabled(True)
    sin = torch.ops.aten.sin.default(add);  add = None
    sum_1 = torch.ops.aten.sum.default(sin);  sin = None
    _set_grad_enabled_1 = torch._C._set_grad_enabled(False)
    add_1 = torch.ops.aten.add.Tensor(sum_1, 1);  sum_1 = None
    _set_grad_enabled_2 = torch._C._set_grad_enabled(True)
    sub = torch.ops.aten.sub.Tensor(add_1, 1)
    return pytree.tree_unflatten((add_1, sub), self._out_spec)
    """)
        mod, args = SET_GRAD_ENABLED_TESTS["op_under_no_grad"]
        self.assertExpectedInline(mod.code.strip("\n"), """\
def forward(self, arg_0):
    arg0_1, = fx_pytree.tree_flatten_spec(([arg_0], {}), self._in_spec)
    add = torch.ops.aten.add.Tensor(arg0_1, 1);  arg0_1 = None
    _set_grad_enabled = torch._C._set_grad_enabled(True)
    sin = torch.ops.aten.sin.default(add);  add = None
    sum_1 = torch.ops.aten.sum.default(sin);  sin = None
    _set_grad_enabled_1 = torch._C._set_grad_enabled(False)
    add_1 = torch.ops.aten.add.Tensor(sum_1, 1);  sum_1 = None
    _set_grad_enabled_2 = torch._C._set_grad_enabled(True)
    sub = torch.ops.aten.sub.Tensor(add_1, 1)
    return pytree.tree_unflatten((add_1, sub), self._out_spec)
    """)

        mod, args = SET_GRAD_ENABLED_TESTS["ctx_manager"]
        self.assertExpectedInline(mod.code.strip("\n"), """\
def forward(self, arg_0):
    arg0_1, = fx_pytree.tree_flatten_spec(([arg_0], {}), self._in_spec)
    add = torch.ops.aten.add.Tensor(arg0_1, 1);  arg0_1 = None
    sin = torch.ops.aten.sin.default(add);  add = None
    sum_1 = torch.ops.aten.sum.default(sin);  sin = None
    _set_grad_enabled = torch._C._set_grad_enabled(False)
    add_1 = torch.ops.aten.add.Tensor(sum_1, 1);  sum_1 = None
    _set_grad_enabled_1 = torch._C._set_grad_enabled(True)
    sub = torch.ops.aten.sub.Tensor(add_1, 1)
    return pytree.tree_unflatten((add_1, sub), self._out_spec)
    """)
        mod, args = SET_GRAD_ENABLED_TESTS["ctx_manager_under_no_grad"]
        self.assertExpectedInline(mod.code.strip("\n"), """\
def forward(self, arg_0):
    arg0_1, = fx_pytree.tree_flatten_spec(([arg_0], {}), self._in_spec)
    add = torch.ops.aten.add.Tensor(arg0_1, 1);  arg0_1 = None
    _set_grad_enabled = torch._C._set_grad_enabled(True)
    sin = torch.ops.aten.sin.default(add);  add = None
    sum_1 = torch.ops.aten.sum.default(sin);  sin = None
    _set_grad_enabled_1 = torch._C._set_grad_enabled(False)
    add_1 = torch.ops.aten.add.Tensor(sum_1, 1);  sum_1 = None
    _set_grad_enabled_2 = torch._C._set_grad_enabled(True)
    sub = torch.ops.aten.sub.Tensor(add_1, 1)
    _set_grad_enabled_3 = torch._C._set_grad_enabled(False)
    return pytree.tree_unflatten((add_1, sub), self._out_spec)
    """)

    def test_sequential_split(self):
        for gm, args in SET_GRAD_ENABLED_TESTS.values():
            set_grad_counts = nodes_count(gm.graph.nodes, _is_set_grad_enabled_node)
            new_gm = sequential_split(gm, _is_set_grad_enabled_node)
            new_set_grad_counts = nodes_count(new_gm.graph.nodes, _is_set_grad_enabled_sub_mod)
            self.assertEqual(set_grad_counts, new_set_grad_counts)
            self.assertEqual(gm(*args), new_gm(*args))

    def test_sequential_split_graph(self):
        gm, args = SET_GRAD_ENABLED_TESTS["ctx_manager"]

        new_gm = sequential_split(gm, _is_set_grad_enabled_node)
        self.assertEqual(gm(*args), new_gm(*args))
        self.assertExpectedInline(new_gm.code.strip("\n"), """\
def forward(self, arg_0):
    arg0_1, = fx_pytree.tree_flatten_spec(([arg_0], {}), self._in_spec)
    submod_0 = self.submod_0(arg0_1);  arg0_1 = None
    submod_1 = self.submod_1(submod_0);  submod_0 = None
    submod_2 = self.submod_2(submod_1)
    return pytree.tree_unflatten((submod_1, submod_2), self._out_spec)
    """)
        self.assertExpectedInline(new_gm.submod_0.code.strip("\n"), """\
def forward(self, arg0_1):
    add = torch.ops.aten.add.Tensor(arg0_1, 1);  arg0_1 = None
    sin = torch.ops.aten.sin.default(add);  add = None
    sum_1 = torch.ops.aten.sum.default(sin);  sin = None
    return sum_1
    """)
        self.assertExpectedInline(new_gm.submod_1.code.strip("\n"), """\
def forward(self, sum_1):
    _set_grad_enabled = torch._C._set_grad_enabled(False)
    add_1 = torch.ops.aten.add.Tensor(sum_1, 1);  sum_1 = None
    return add_1
    """)
        self.assertExpectedInline(new_gm.submod_2.code.strip("\n"), """\
def forward(self, add_1):
    _set_grad_enabled_1 = torch._C._set_grad_enabled(True)
    sub = torch.ops.aten.sub.Tensor(add_1, 1);  add_1 = None
    return sub
    """)

    def test_inline_(self):
        for gm, args in SET_GRAD_ENABLED_TESTS.values():
            before_str = gm.print_readable(print_output=False)
            new_gm = sequential_split(gm, _is_set_grad_enabled_node)
            nodes_map(new_gm.graph.nodes, lambda node: node_inline_(node) if node.op == "call_module" else node)
            after_inline_str = gm.print_readable(print_output=False)
            self.assertEqual(before_str, after_inline_str)
            self.assertEqual(gm(*args), new_gm(*args))

    def test_replace_module_with_wrapper_call(self):
        from torch._higher_order_ops.wrap import wrap_with_set_grad_enabled

        for gm, args in SET_GRAD_ENABLED_TESTS.values():
            new_gm = sequential_split(gm, _is_set_grad_enabled_node)
            call_module_nodes = nodes_filter(new_gm.graph.nodes, _is_set_grad_enabled_sub_mod)
            n_call_module_nodes = len(call_module_nodes)

            nodes_map(call_module_nodes, _replace_with_hop)
            wrap_nodes = nodes_filter(
                new_gm.graph.nodes, lambda node: node.op == "call_function" and node.target is wrap_with_set_grad_enabled
            )
            self.assertEqual(len(wrap_nodes), n_call_module_nodes)
            self.assertEqual(gm(*args), new_gm(*args))

if __name__ == '__main__':
    run_tests()<|MERGE_RESOLUTION|>--- conflicted
+++ resolved
@@ -28,14 +28,10 @@
 from torch.testing import FileCheck
 from torch.testing._internal.common_utils import run_tests, TestCase, skipIfTorchDynamo, IS_WINDOWS
 from torch.utils import _pytree as pytree
-<<<<<<< HEAD
-from torch._export.utils import sequential_split, nodes_filter, nodes_map, node_inline_, nodes_first, nodes_count
+from torch._export.utils import sequential_split, nodes_filter, nodes_map, node_inline_, nodes_count
 from torch._export.passes.replace_set_grad_with_hop_pass import (
     _is_set_grad_enabled_node, _is_set_grad_enabled_sub_mod, _replace_with_hop
 )
-=======
-from torch._export.utils import sequential_split, nodes_first, nodes_map, node_inline_, nodes_count
->>>>>>> e1237253
 
 
 def count_call_function(graph: torch.fx.Graph, target: torch.ops.OpOverload) -> int:
@@ -105,16 +101,6 @@
             "ctx_manager_under_no_grad" : (_get_predispatch_module(SetGradCtxManager(), (x,), False), (x,)),
             "op" : (_get_predispatch_module(SetGradOp(), (x,)), (x,)),
             "op_under_no_grad" : (_get_predispatch_module(SetGradOp(), (x,), False), (x,))}
-
-def _is_set_grad_enabled_node(node: torch.fx.Node) -> bool:
-    return node and node.op == "call_function" and node.target == torch._C._set_grad_enabled
-
-def _is_set_grad_enabled_sub_mod(node: torch.fx.Node) -> bool:
-    if node.op == "call_module":
-        sub_gm = getattr(node.graph.owning_module, node.target)
-        first_non_ph_node = nodes_first(sub_gm.graph.nodes, lambda node: node.op != "placeholder")
-        return _is_set_grad_enabled_node(first_non_ph_node)
-    return False
 
 SET_GRAD_ENABLED_TESTS = _set_grad_enabled_tests()
 

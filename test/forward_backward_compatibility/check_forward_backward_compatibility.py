import argparse
import datetime
import re
import sys
import warnings
from collections import defaultdict

import torch
from torch._C import parse_schema


# How to run this test locally:
# 1 Have two virtual environments (eg conda env), one without PyTorch installed (venv_nightly)
#   one with your local changes (venv_yours).
# In venv_nightly:
# 2. First ensure that Pytorch is uninstalled, but all prereqs are installed
# 3. Install torch nightly build with
#    `pip install --pre torch -f https://download.pytorch.org/whl/nightly/cpu/torch_nightly.html`
# 4. Generate original schemas with
#    `python test/forward_backward_compatibility/dump_all_function_schemas.py --filename nightly_schemas.txt`
# Now in venv_yours:
# 5. Run this test with
#    `python test/forward_backward_compatibility/check_forward_backward_compatibility.py --existing-schemas nightly_schemas.txt`

# The date specifies how long the allowlist exclusion should apply to.
#
#   - If we NEVER give BC guarantee for an operator, you can put the
#     date arbitrarily far in the future.
#   - Otherwise, pick a date that is far enough in the future that you
#     believe you can land your diff before then.
#
# Allowlist entries can be removed after the date listed on them passes.
#
# Allowlist item format:
# [
#   0: function name regex
#   1: date until which the allowlist entry is valid
#   2: (optional) function argument regex
# ]
#
# NB: function name DOES NOT include overload name!
ALLOW_LIST = [
    ("c10_experimental", datetime.date(9999, 1, 1)),
    # Internal
    ("static", datetime.date(9999, 1, 1)),
    ("prim::ModuleDictIndex", datetime.date(9999, 1, 1)),
    ("prim::MKLDNNRelu6", datetime.date(9999, 1, 1)),
    ("prim::MKLDNNRelu6_", datetime.date(9999, 1, 1)),
    ("prim::Concat", datetime.date(9999, 1, 1)),
    ("aten::_NestedTensor_GeneralizedBMM", datetime.date(9999, 1, 1)),
    # Internal, profiler-specific ops
    ("profiler::_call_end_callbacks_on_jit_fut*", datetime.date(9999, 1, 1)),
    ("profiler::_record_function_enter", datetime.date(9999, 1, 1)),
    ("aten::_cholesky_helper", datetime.date(9999, 1, 1)),
    ("aten::_lstsq_helper", datetime.date(9999, 1, 1)),
    ("aten::_syevd_helper", datetime.date(9999, 1, 1)),
    ("aten::_linalg_solve_out_helper_", datetime.date(9999, 1, 1)),
    ("aten::select_backward", datetime.date(9999, 1, 1)),
    ("aten::lstsq", datetime.date(9999, 1, 1)),
    ("aten::lstsq.X", datetime.date(9999, 1, 1)),
    ("aten::slice_backward", datetime.date(9999, 1, 1)),
    ("aten::diagonal_backward", datetime.date(9999, 1, 1)),
    ("aten::rowwise_prune", datetime.date(9999, 1, 1)),
    ("aten::eig", datetime.date(9999, 1, 1)),
    ("aten::eig.e", datetime.date(9999, 1, 1)),
    ("aten::adaptive_avg_pool3d_backward", datetime.date(9999, 1, 1)),
    ("aten::_embedding_bag_dense_backward", datetime.date(9999, 1, 1)),
    ("aten::matrix_rank", datetime.date(9999, 1, 1)),
    ("aten::matrix_rank.tol", datetime.date(9999, 1, 1)),
    ("aten::randperm", datetime.date(9999, 1, 1)),
    ("aten::solve", datetime.date(9999, 1, 1)),
    ("aten::solve.solution", datetime.date(9999, 1, 1)),
    ("aten::_solve_helper", datetime.date(9999, 1, 1)),
    ("aten::_convolution_nogroup", datetime.date(9999, 1, 1)),
    ("aten::miopen_convolution_backward", datetime.date(9999, 1, 1)),
    ("aten::miopen_convolution_backward_bias", datetime.date(9999, 1, 1)),
    ("aten::miopen_convolution_backward_input", datetime.date(9999, 1, 1)),
    ("aten::miopen_convolution_backward_weight", datetime.date(9999, 1, 1)),
    ("aten::miopen_convolution_transpose_backward", datetime.date(9999, 1, 1)),
    ("aten::miopen_convolution_transpose_backward_input", datetime.date(9999, 1, 1)),
    ("aten::miopen_convolution_transpose_backward_weight", datetime.date(9999, 1, 1)),
    ("aten::miopen_depthwise_convolution_backward", datetime.date(9999, 1, 1)),
    ("aten::miopen_depthwise_convolution_backward_input", datetime.date(9999, 1, 1)),
    ("aten::miopen_depthwise_convolution_backward_weight", datetime.date(9999, 1, 1)),
    ("aten::_nested_tensor", datetime.date(9999, 1, 1)),
    ("prepacked::unpack_prepacked_sizes_conv2d", datetime.date(9999, 1, 1)),
    ("prepacked::unpack_prepacked_sizes_linear", datetime.date(9999, 1, 1)),
    ("aten::_symeig_helper", datetime.date(9999, 1, 1)),
    ("aten::symeig", datetime.date(9999, 1, 1)),
    ("aten::symeig.e", datetime.date(9999, 1, 1)),
    ("aten::native_multi_head_self_attention", datetime.date(9999, 1, 1)),
    ("aten::_native_multi_head_self_attention", datetime.date(9999, 1, 1)),
    ("aten::grid_sampler_3d_backward", datetime.date(9999, 1, 1)),
    ("aten::_transform_bias_rescale_qkv", datetime.date(9999, 1, 1)),
    ("prim::infer_squeeze_size.dim", datetime.date(9999, 1, 1)),
    ("prim::infer_squeeze_size", datetime.date(9999, 1, 1)),
    ("aten::_weight_norm_cuda_interface", datetime.date(9999, 1, 1)),
    ("aten::_weight_norm_cuda_interface_backward", datetime.date(9999, 1, 1)),
    ("aten::empty.SymInt", datetime.date(9999, 1, 1)),
    # nested tensor temporary auxiliary ops
    ("aten::_reshape_nested", datetime.date(9999, 1, 1)),
    ("aten::_reshape_nested_backward", datetime.date(9999, 1, 1)),
    ("aten::mps_linear", datetime.date(9999, 1, 1)),
    ("aten::_mps_linear", datetime.date(9999, 1, 1)),
    ("aten::_mps_max_pool2d", datetime.date(9999, 1, 1)),
    ("aten::_mps_max_pool2d.out", datetime.date(9999, 1, 1)),
    ("aten::mps_max_pool2d_backward", datetime.date(9999, 1, 1)),
    ("aten::mps_max_pool2d_backward.out", datetime.date(9999, 1, 1)),
    # TODO: FIXME: prims shouldn't be checked
    ("prims::.*", datetime.date(9999, 1, 1)),
    ("aten::_amp_foreach_non_finite_check_and_unscale.out", datetime.date(2022, 9, 1)),
    ("aten::_amp_foreach_non_finite_check_and_unscale_", datetime.date(2022, 9, 1)),
    ("aten::_cudnn_rnn_backward.out", datetime.date(2022, 9, 1)),
    ("aten::_foreach_abs.out", datetime.date(2022, 9, 1)),
    ("aten::_foreach_abs_", datetime.date(2022, 9, 1)),
    ("aten::_foreach_acos.out", datetime.date(2022, 9, 1)),
    ("aten::_foreach_acos_", datetime.date(2022, 9, 1)),
    ("aten::_foreach_add.List_out", datetime.date(2022, 9, 1)),
    ("aten::_foreach_add.ScalarList_out", datetime.date(2022, 9, 1)),
    ("aten::_foreach_add.Scalar_out", datetime.date(2022, 9, 1)),
    ("aten::_foreach_add_.List", datetime.date(2022, 9, 1)),
    ("aten::_foreach_add_.Scalar", datetime.date(2022, 9, 1)),
    ("aten::_foreach_add_.ScalarList", datetime.date(2022, 9, 1)),
    ("aten::_foreach_addcdiv.ScalarList_out", datetime.date(2022, 9, 1)),
    ("aten::_foreach_addcdiv.Scalar_out", datetime.date(2022, 9, 1)),
    ("aten::_foreach_addcdiv_.Scalar", datetime.date(2022, 9, 1)),
    ("aten::_foreach_addcdiv_.ScalarList", datetime.date(2022, 9, 1)),
    ("aten::_foreach_addcmul.ScalarList_out", datetime.date(2022, 9, 1)),
    ("aten::_foreach_addcmul.Scalar_out", datetime.date(2022, 9, 1)),
    ("aten::_foreach_addcmul_.Scalar", datetime.date(2022, 9, 1)),
    ("aten::_foreach_addcmul_.ScalarList", datetime.date(2022, 9, 1)),
    ("aten::_foreach_asin.out", datetime.date(2022, 9, 1)),
    ("aten::_foreach_asin_", datetime.date(2022, 9, 1)),
    ("aten::_foreach_atan.out", datetime.date(2022, 9, 1)),
    ("aten::_foreach_atan_", datetime.date(2022, 9, 1)),
    ("aten::_foreach_ceil.out", datetime.date(2022, 9, 1)),
    ("aten::_foreach_ceil_", datetime.date(2022, 9, 1)),
    ("aten::_foreach_cos.out", datetime.date(2022, 9, 1)),
    ("aten::_foreach_cos_", datetime.date(2022, 9, 1)),
    ("aten::_foreach_cosh.out", datetime.date(2022, 9, 1)),
    ("aten::_foreach_cosh_", datetime.date(2022, 9, 1)),
    ("aten::_foreach_div.List_out", datetime.date(2022, 9, 1)),
    ("aten::_foreach_div.ScalarList_out", datetime.date(2022, 9, 1)),
    ("aten::_foreach_div.Scalar_out", datetime.date(2022, 9, 1)),
    ("aten::_foreach_div_.List", datetime.date(2022, 9, 1)),
    ("aten::_foreach_div_.Scalar", datetime.date(2022, 9, 1)),
    ("aten::_foreach_div_.ScalarList", datetime.date(2022, 9, 1)),
    ("aten::_foreach_erf.out", datetime.date(2022, 9, 1)),
    ("aten::_foreach_erf_", datetime.date(2022, 9, 1)),
    ("aten::_foreach_erfc.out", datetime.date(2022, 9, 1)),
    ("aten::_foreach_erfc_", datetime.date(2022, 9, 1)),
    ("aten::_foreach_exp.out", datetime.date(2022, 9, 1)),
    ("aten::_foreach_exp_", datetime.date(2022, 9, 1)),
    ("aten::_foreach_expm1.out", datetime.date(2022, 9, 1)),
    ("aten::_foreach_expm1_", datetime.date(2022, 9, 1)),
    ("aten::_foreach_floor.out", datetime.date(2022, 9, 1)),
    ("aten::_foreach_floor_", datetime.date(2022, 9, 1)),
    ("aten::_foreach_frac.out", datetime.date(2022, 9, 1)),
    ("aten::_foreach_frac_", datetime.date(2022, 9, 1)),
    ("aten::_foreach_lgamma.out", datetime.date(2022, 9, 1)),
    ("aten::_foreach_lgamma_", datetime.date(2022, 9, 1)),
    ("aten::_foreach_log.out", datetime.date(2022, 9, 1)),
    ("aten::_foreach_log10.out", datetime.date(2022, 9, 1)),
    ("aten::_foreach_log10_", datetime.date(2022, 9, 1)),
    ("aten::_foreach_log1p.out", datetime.date(2022, 9, 1)),
    ("aten::_foreach_log1p_", datetime.date(2022, 9, 1)),
    ("aten::_foreach_log2.out", datetime.date(2022, 9, 1)),
    ("aten::_foreach_log2_", datetime.date(2022, 9, 1)),
    ("aten::_foreach_log_", datetime.date(2022, 9, 1)),
    ("aten::_foreach_maximum.List_out", datetime.date(2022, 9, 1)),
    ("aten::_foreach_maximum_.List", datetime.date(2022, 9, 1)),
    ("aten::_foreach_minimum.List_out", datetime.date(2022, 9, 1)),
    ("aten::_foreach_minimum_.List", datetime.date(2022, 9, 1)),
    ("aten::_foreach_mul.List_out", datetime.date(2022, 9, 1)),
    ("aten::_foreach_mul.ScalarList_out", datetime.date(2022, 9, 1)),
    ("aten::_foreach_mul.Scalar_out", datetime.date(2022, 9, 1)),
    ("aten::_foreach_mul_.List", datetime.date(2022, 9, 1)),
    ("aten::_foreach_mul_.Scalar", datetime.date(2022, 9, 1)),
    ("aten::_foreach_mul_.ScalarList", datetime.date(2022, 9, 1)),
    ("aten::_foreach_neg.out", datetime.date(2022, 9, 1)),
    ("aten::_foreach_neg_", datetime.date(2022, 9, 1)),
    ("aten::_foreach_norm.Scalar_out", datetime.date(2022, 9, 1)),
    ("aten::_foreach_reciprocal.out", datetime.date(2022, 9, 1)),
    ("aten::_foreach_reciprocal_", datetime.date(2022, 9, 1)),
    ("aten::_foreach_round.out", datetime.date(2022, 9, 1)),
    ("aten::_foreach_round_", datetime.date(2022, 9, 1)),
    ("aten::_foreach_sigmoid.out", datetime.date(2022, 9, 1)),
    ("aten::_foreach_sigmoid_", datetime.date(2022, 9, 1)),
    ("aten::_foreach_sin.out", datetime.date(2022, 9, 1)),
    ("aten::_foreach_sin_", datetime.date(2022, 9, 1)),
    ("aten::_foreach_sinh.out", datetime.date(2022, 9, 1)),
    ("aten::_foreach_sinh_", datetime.date(2022, 9, 1)),
    ("aten::_foreach_sqrt.out", datetime.date(2022, 9, 1)),
    ("aten::_foreach_sqrt_", datetime.date(2022, 9, 1)),
    ("aten::_foreach_sub.List_out", datetime.date(2022, 9, 1)),
    ("aten::_foreach_sub.ScalarList_out", datetime.date(2022, 9, 1)),
    ("aten::_foreach_sub.Scalar_out", datetime.date(2022, 9, 1)),
    ("aten::_foreach_sub_.List", datetime.date(2022, 9, 1)),
    ("aten::_foreach_sub_.Scalar", datetime.date(2022, 9, 1)),
    ("aten::_foreach_sub_.ScalarList", datetime.date(2022, 9, 1)),
    ("aten::_foreach_tan.out", datetime.date(2022, 9, 1)),
    ("aten::_foreach_tan_", datetime.date(2022, 9, 1)),
    ("aten::_foreach_tanh.out", datetime.date(2022, 9, 1)),
    ("aten::_foreach_tanh_", datetime.date(2022, 9, 1)),
    ("aten::_foreach_trunc.out", datetime.date(2022, 9, 1)),
    ("aten::_foreach_trunc_", datetime.date(2022, 9, 1)),
    ("aten::_foreach_zero.out", datetime.date(2022, 9, 1)),
    ("aten::_foreach_zero_", datetime.date(2022, 9, 1)),
    ("aten::_histogramdd_bin_edges.out", datetime.date(2022, 9, 1)),
    ("aten::chunk", datetime.date(2022, 9, 1)),
    ("aten::dequantize.tensors_out", datetime.date(2022, 9, 1)),
    ("aten::dsplit.array", datetime.date(2022, 9, 1)),
    ("aten::dsplit.int", datetime.date(2022, 9, 1)),
    ("aten::hsplit.array", datetime.date(2022, 9, 1)),
    ("aten::hsplit.int", datetime.date(2022, 9, 1)),
    ("aten::lstm_mps_backward.out", datetime.date(2022, 9, 1)),
    ("aten::miopen_rnn_backward.out", datetime.date(2022, 9, 1)),
    ("aten::quantize_per_tensor.tensors_out", datetime.date(2022, 9, 1)),
    ("aten::split", datetime.date(2022, 9, 1)),
    ("aten::split.Tensor", datetime.date(2022, 9, 1)),
    ("aten::split.sizes", datetime.date(2022, 9, 1)),
    ("aten::split_copy.Tensor_out", datetime.date(2022, 9, 1)),
    ("aten::split_with_sizes", datetime.date(2022, 9, 1)),
    ("aten::split_with_sizes_copy.out", datetime.date(2022, 9, 1)),
    ("aten::tensor_split.indices", datetime.date(2022, 9, 1)),
    ("aten::tensor_split.sections", datetime.date(2022, 9, 1)),
    ("aten::tensor_split.tensor_indices_or_sections", datetime.date(2022, 9, 1)),
    ("aten::unbind.Dimname", datetime.date(2022, 9, 1)),
    ("aten::unbind.int", datetime.date(2022, 9, 1)),
    ("aten::unbind_copy.int_out", datetime.date(2022, 9, 1)),
    ("aten::unsafe_split.Tensor_out", datetime.date(2022, 9, 1)),
    ("aten::unsafe_split_with_sizes.out", datetime.date(2022, 9, 1)),
    ("aten::vsplit.array", datetime.date(2022, 9, 1)),
    ("aten::vsplit.int", datetime.date(2022, 9, 1)),
    ("aten::sym_numel", datetime.date(2022, 10, 1)),
    ("aten::to_padded_tensor", datetime.date(2022, 10, 1)),
    ("aten::nested_to_padded_tensor", datetime.date(2022, 10, 1)),
    ("aten::nested_tensor", datetime.date(2022, 10, 15)),
    ("aten::_nested_tensor_layer_norm", datetime.date(2022, 10, 15)),
    ("aten::_torch_cuda_cu_linker_symbol_op", datetime.date(2022, 11, 1)),
    ("aten::_test_inductor_realize", datetime.date(2023, 1, 1)),

    ("aten::upsample_linear1d_backward", datetime.date(2022, 12, 15)),
    ("aten::upsample_bicubic2d_backward", datetime.date(2022, 12, 15)),
    ("aten::upsample_trilinear3d", datetime.date(2022, 12, 15)),
    ("aten::upsample_bilinear2d", datetime.date(2022, 12, 15)),
    ("aten::upsample_nearest3d", datetime.date(2022, 12, 15)),
    ("aten::upsample_nearest2d_backward", datetime.date(2022, 12, 15)),
    ("aten::upsample_bilinear2d_backward", datetime.date(2022, 12, 15)),
    ("aten::upsample_trilinear3d_backward", datetime.date(2022, 12, 15)),
    ("aten::upsample_nearest2d", datetime.date(2022, 12, 15)),
    ("aten::upsample_bicubic2d", datetime.date(2022, 12, 15)),
    ("aten::upsample_nearest1d_backward", datetime.date(2022, 12, 15)),
    ("aten::upsample_nearest3d_backward", datetime.date(2022, 12, 15)),
    ("aten::upsample_linear1d", datetime.date(2022, 12, 15)),
    ("aten::upsample_nearest1d", datetime.date(2022, 12, 15)),
    ("aten::_upsample_nearest_exact3d", datetime.date(2022, 12, 15)),
    ("aten::_upsample_nearest_exact3d_backward", datetime.date(2022, 12, 15)),
    ("aten::_upsample_bilinear2d_aa", datetime.date(2022, 12, 15)),
    ("aten::_upsample_bilinear2d_aa_backward", datetime.date(2022, 12, 15)),
    ("aten::_upsample_bicubic2d_aa", datetime.date(2022, 12, 15)),
    ("aten::_upsample_bicubic2d_aa_backward", datetime.date(2022, 12, 15)),
    ("aten::_upsample_nearest_exact1d", datetime.date(2022, 12, 15)),
    ("aten::_upsample_nearest_exact1d_backward", datetime.date(2022, 12, 15)),
    ("aten::_upsample_nearest_exact2d", datetime.date(2022, 12, 15)),
    ("aten::_upsample_nearest_exact2d_backward", datetime.date(2022, 12, 15)),
    ("aten::_scaled_dot_product_attention", datetime.date(2023, 8, 1)),
    ("aten::_chunk_grad_outputs_efficient_attention", datetime.date(2023, 8, 1)),
    ("aten::_scaled_dot_product_flash_attention", datetime.date(2023, 5, 15)),
    ("aten::_scaled_dot_product_efficient_attention", datetime.date(2023, 8, 15)),
    ("aten::_scaled_dot_product_efficient_attention_backward", datetime.date(2023, 8, 15)),
    ("aten::_sparse_mask_helper", datetime.date(2023, 3, 15)),
    ("aten::_fused_sdp_choice", datetime.date(2023, 3, 15)),
    ("aten::_flash_attention_forward", datetime.date(2023, 5, 15)),
    ("aten::_flash_attention_backward", datetime.date(2023, 5, 15)),
    ("aten::_efficient_attention_forward", datetime.date(2023, 7, 1)),
    ("aten::_efficient_attention_backward", datetime.date(2023, 8, 1)),
    ("mkldnn::_convolution_pointwise.binary", datetime.date(2022, 12, 15)),
    ("prim::CudaFusionIvalGuard", datetime.date(2023, 2, 1)),
    ("prim::CudaFusionGuard", datetime.date(2023, 2, 1)),
    ("prim::CudaFusionGroup", datetime.date(2023, 2, 1)),
    ("prim::CudaFusionViewGuard", datetime.date(2023, 2, 1)),
    ("prim::CudaFusionSizeEq", datetime.date(2023, 2, 1)),
    ("prim::transpose_copy.int", datetime.date(2023, 2, 1)),
    ("prim::expand_as_copy", datetime.date(2023, 2, 1)),
    ("prim::squeeze_copy", datetime.date(2023, 2, 1)),
    ("prim::squeeze_copy.dim", datetime.date(2023, 2, 1)),
    ("prim::unsqueeze_copy", datetime.date(2023, 2, 1)),
    ("prim::expand_copy", datetime.date(2023, 2, 1)),
    ("prim::flatten_copy", datetime.date(2023, 2, 1)),
    ("prim::add_optional", datetime.date(2023, 2, 1)),
    ("prim::reshape_copy", datetime.date(2023, 2, 1)),
    ("prim::permute_copy", datetime.date(2023, 2, 1)),
    ("prim::infer_unsqueeze_size", datetime.date(2023, 2, 1)),
    ("prim::t_copy", datetime.date(2023, 2, 1)),
    ("prim::view_copy", datetime.date(2023, 2, 1)),
    # BetterTransformer 1.0 internal operators
    ("aten::_transformer_decoder_only_layer_fwd", datetime.date(9999, 1, 1)),
    ("aten::_native_decoder_only_multi_head_attention",
     datetime.date(9999, 1, 1)),
    ("mkldnn::_convolution_pointwise_.binary", datetime.date(2023, 7, 1)),
    # These ops were moved to python under the c10d_functional namespace
    ("c10d::allreduce_", datetime.date(2023, 7, 30)),
    ("aten::wait_tensor", datetime.date(9999, 1, 30)),
    ("aten::reduce_scatter_tensor", datetime.date(9999, 1, 30)),
    ("aten::all_gather_into_tensor", datetime.date(9999, 1, 30)),
    ("aten::all_reduce", datetime.date(9999, 1, 30)),
    ("aten::to_sparse.out", datetime.date(2023, 12, 31)),
    ("aten::to_sparse.sparse_dim_out", datetime.date(2023, 12, 31)),
    ("aten::to_sparse_bsc.out", datetime.date(2023, 12, 31)),
    ("aten::to_sparse_bsr.out", datetime.date(2023, 12, 31)),
    ("aten::to_sparse_csc.out", datetime.date(2023, 12, 31)),
    ("aten::to_sparse_csr.out", datetime.date(2023, 12, 31)),
    ("aten::_structured_sparse_linear", datetime.date(2023, 12, 31)),
    ("aten::batch_norm_backward_elemt.out", datetime.date(2023, 12, 31)),
    ("aten::batch_norm_backward_elemt", datetime.date(2023, 12, 31)),
<<<<<<< HEAD
    ("aten::fbgemm_linear_int8_weight_fp32_activation", datetime.date(2023, 8, 1)),
    ("aten::fbgemm_linear_int8_weight", datetime.date(2023, 8, 1)),
    ("aten::fbgemm_linear_quantize_weight", datetime.date(2023, 8, 1)),
    ("aten::fbgemm_pack_gemm_matrix_fp16", datetime.date(2023, 8, 1)),
    ("aten::fbgemm_linear_fp16_weight_fp32_activation", datetime.date(2023, 8, 1)),
    ("aten::fbgemm_linear_fp16_weight", datetime.date(2023, 8, 1)),
    ("aten::fbgemm_pack_quantized_matrix", datetime.date(2023, 8, 1)),
    ("aten::quantized_lstm_cell", datetime.date(2023, 8, 1)),
    ("aten::quantized_gru_cell", datetime.date(2023, 8, 1)),
    ("aten::quantized_rnn_relu_cell", datetime.date(2023, 8, 1)),
    ("aten::quantized_rnn_tanh_cell", datetime.date(2023, 8, 1)),
    ("profiler::_record_function_exit", datetime.date(2023, 8, 1)),
=======
    ("aten::fbgemm_linear_int8_weight_fp32_activation", datetime.date(2023, 12, 31)),
    ("aten::fbgemm_linear_int8_weight", datetime.date(2023, 12, 31)),
    ("aten::fbgemm_linear_quantize_weight", datetime.date(2023, 12, 31)),
    ("aten::fbgemm_pack_gemm_matrix_fp16", datetime.date(2023, 12, 31)),
    ("aten::fbgemm_linear_fp16_weight_fp32_activation", datetime.date(2023, 12, 31)),
    ("aten::fbgemm_linear_fp16_weight", datetime.date(2023, 12, 31)),
    ("aten::fbgemm_pack_quantized_matrix", datetime.date(2023, 12, 31)),
    ("aten::quantized_lstm_cell", datetime.date(2023, 12, 31)),
    ("aten::quantized_gru_cell", datetime.date(2023, 12, 31)),
    ("aten::quantized_rnn_relu_cell", datetime.date(2023, 12, 31)),
    ("aten::quantized_rnn_tanh_cell", datetime.date(2023, 12, 31)),
>>>>>>> 6ff48120
]

ALLOW_LIST_COMPILED = [
    (
        re.compile(item[0]),
        item[1],
        re.compile(item[2]) if len(item) > 2 else None,
    ) for item in ALLOW_LIST if item[1] >= datetime.date.today()
]

def allow_listed(schema):
    for item in ALLOW_LIST_COMPILED:
        if item[0].search(str(schema)):
            if len(item) > 2 and item[2] is not None:
                # if arguments regex is present, use it
                return bool(item[2].search(str(schema)))
            return True
    return False


# The nightly will fail to parse newly added syntax to schema declarations
# Add new schemas that will fail the nightly here
dont_parse_list = [
    ("_TorchScriptTesting.*", datetime.date(2099, 9, 17)),
    ("test_backend", datetime.date(2099, 9, 17)),
    ("dist_c10d", datetime.date(2099, 9, 17)),
    ("__backends__.nnc", datetime.date(2099, 9, 17)),
]

def has_valid_upgraders(schema, version_map):
    # we want to parse through the map to find if
    # the schema has valid upgraders. Since the
    # version map has entry for each overload
    # we need to do some ugly parsing.

    # the name of the operator
    schema_name = schema.name

    if schema_name not in version_map:
        return False

    entries = version_map[schema_name]

    possible_overloads = []
    possible_schemas = []
    for key, upgrader_schema_entries in entries.items():
        possible_overloads.append(key)
        possible_schemas.extend(upgrader_schema_entries)

    # let's make sure this existing schema is part of possible
    # schemas
    for old_schema in possible_schemas:
        if old_schema == schema:
            return True

    return False

def dont_parse(schema_line):
    for item in dont_parse_list:
        if item[1] < datetime.date.today():
            continue
        regexp = re.compile(item[0])
        if regexp.search(schema_line):
            return True
    return False

def load_schemas_to_dict():
    new_schemas = torch._C._jit_get_all_schemas()
    new_schemas += torch._C._jit_get_custom_class_schemas()
    new_schema_dict = defaultdict(list)
    for s in new_schemas:
        new_schema_dict[s.name].append(s)
    return new_schema_dict

def process_version_map(version_map):
    # version map maps full schema name to
    # list of upgraders. Since we only have
    # the name of the schema (aka no overload)
    # we want to first process the map to make
    # the key lookup easier. After this it will be:
    # Dict[schema_name, Dict[overload, List[schema]]]

    output = defaultdict(dict)
    for (key, entries) in version_map.items():
        operator_name = key.split(".")[0]
        schema_entries = [parse_schema(entry.old_schema) for entry in entries]
        output[operator_name][key] = schema_entries
    return output

def check_bc(existing_schemas):
    new_schema_dict = load_schemas_to_dict()
    version_map = process_version_map(torch._C._get_operator_version_map())
    is_bc = True
    broken_ops = []
    for existing_schema in existing_schemas:
        if allow_listed(existing_schema):
            print("schema: ", str(existing_schema), " found on allowlist, skipping")
            continue
        if has_valid_upgraders(existing_schema, version_map):
            print("schema: ", str(existing_schema), " has valid upgrader, skipping")
            continue
        print("processing existing schema: ", str(existing_schema))
        matching_new_schemas = new_schema_dict.get(existing_schema.name, [])
        found = False
        for matching_new_schema in matching_new_schemas:
            if matching_new_schema.is_backward_compatible_with(existing_schema):
                found = True
                break
        if not found:
            print(
                "Can NOT find backward compatible schemas after changes "
                "for schema {} from the following candidates:\n[\n{}\n]".format(
                    str(existing_schema),
                    "\n\t".join(str(s) for s in matching_new_schemas),
                )
            )
            # TODO Print out more details about why candidates don't match.
            broken_ops.append(str(existing_schema))
            is_bc = False
    if is_bc:
        print("Found backward compatible schemas for all existing schemas")
    else:
        print(
            "The PR is introducing backward incompatible changes to the "
            "operator library. Please contact PyTorch team to confirm "
            "whether this change is wanted or not. \n\nBroken ops: "
            "[\n\t{}\n]".format("\n\t".join(broken_ops))
        )
    return is_bc

def check_fc(existing_schemas):
    new_schema_dict = load_schemas_to_dict()
    is_fc = True
    broken_ops = []
    for existing_schema in existing_schemas:
        if allow_listed(existing_schema):
            print("schema: ", str(existing_schema), " found on allowlist, skipping")
            continue
        print("processing existing schema: ", str(existing_schema))
        matching_new_schemas = new_schema_dict.get(existing_schema.name, [])
        found = False
        possible_failure_reasons = []
        for matching_new_schema in matching_new_schemas:
            is_compatible, reason = matching_new_schema.check_forward_compatible_with(existing_schema)
            if is_compatible:
                found = True
                break
            if reason != "":
                possible_failure_reasons.append(reason)
        if not found:
            print(
                "Can NOT find forward compatible schemas after changes "
                "for schema {} from the following candidates:\n[\n{}\n]".format(
                    str(existing_schema),
                    "\n\t".join(str(s) for s in matching_new_schemas),
                )
            )
            print(
                "Refer to following reasons for failure "
                "to find FC schema:\n[\n{}\n]".format(
                    "\n\t".join(str(r) for r in possible_failure_reasons)
                )
            )
            broken_ops.append(str(existing_schema))
            is_fc = False
    if is_fc:
        print("Found forward compatible schemas for all existing schemas")
    else:
        warnings.warn(
            "The PR is introducing a potentially forward incompatible changes to the "
            "operator library. Please contact PyTorch team to confirm "
            "whether this change is wanted or not. \n\nBroken ops: "
            "[\n\t{}\n]".format("\n\t".join(broken_ops))
        )


if __name__ == "__main__":
    parser = argparse.ArgumentParser(description="Process some integers.")
    parser.add_argument(
        "--existing-schemas",
        help="filename to load existing schemas",
        type=str,
        default="schemas.txt",
    )
    args = parser.parse_args()
    existing_schema_dict = {}
    slist = []
    with open(args.existing_schemas) as f:
        while True:
            line = f.readline()
            if not line:
                break

            if dont_parse(line.strip()):
                print("Not parsing schema line: ", line.strip())
                continue
            s = parse_schema(line.strip())
            slist.append(s)

    # TODO in case there is FC breaking changes,
    # we just warn for now until there is a policy.
    check_fc(slist)

    if not check_bc(slist):
        sys.exit(1)<|MERGE_RESOLUTION|>--- conflicted
+++ resolved
@@ -314,20 +314,6 @@
     ("aten::_structured_sparse_linear", datetime.date(2023, 12, 31)),
     ("aten::batch_norm_backward_elemt.out", datetime.date(2023, 12, 31)),
     ("aten::batch_norm_backward_elemt", datetime.date(2023, 12, 31)),
-<<<<<<< HEAD
-    ("aten::fbgemm_linear_int8_weight_fp32_activation", datetime.date(2023, 8, 1)),
-    ("aten::fbgemm_linear_int8_weight", datetime.date(2023, 8, 1)),
-    ("aten::fbgemm_linear_quantize_weight", datetime.date(2023, 8, 1)),
-    ("aten::fbgemm_pack_gemm_matrix_fp16", datetime.date(2023, 8, 1)),
-    ("aten::fbgemm_linear_fp16_weight_fp32_activation", datetime.date(2023, 8, 1)),
-    ("aten::fbgemm_linear_fp16_weight", datetime.date(2023, 8, 1)),
-    ("aten::fbgemm_pack_quantized_matrix", datetime.date(2023, 8, 1)),
-    ("aten::quantized_lstm_cell", datetime.date(2023, 8, 1)),
-    ("aten::quantized_gru_cell", datetime.date(2023, 8, 1)),
-    ("aten::quantized_rnn_relu_cell", datetime.date(2023, 8, 1)),
-    ("aten::quantized_rnn_tanh_cell", datetime.date(2023, 8, 1)),
-    ("profiler::_record_function_exit", datetime.date(2023, 8, 1)),
-=======
     ("aten::fbgemm_linear_int8_weight_fp32_activation", datetime.date(2023, 12, 31)),
     ("aten::fbgemm_linear_int8_weight", datetime.date(2023, 12, 31)),
     ("aten::fbgemm_linear_quantize_weight", datetime.date(2023, 12, 31)),
@@ -339,7 +325,7 @@
     ("aten::quantized_gru_cell", datetime.date(2023, 12, 31)),
     ("aten::quantized_rnn_relu_cell", datetime.date(2023, 12, 31)),
     ("aten::quantized_rnn_tanh_cell", datetime.date(2023, 12, 31)),
->>>>>>> 6ff48120
+    ("profiler::_record_function_exit", datetime.date(2023, 12, 31)),
 ]
 
 ALLOW_LIST_COMPILED = [

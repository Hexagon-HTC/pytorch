--- conflicted
+++ resolved
@@ -6,7 +6,7 @@
 
 class DummyNet(nn.Module):
     def __init__(self, num_classes=1000):
-        super().__init__()
+        super(DummyNet, self).__init__()
         self.features = nn.Sequential(
             nn.LeakyReLU(0.02),
             nn.BatchNorm2d(3),
@@ -20,7 +20,7 @@
 
 class ConcatNet(nn.Module):
     def __init__(self):
-        super().__init__()
+        super(ConcatNet, self).__init__()
 
     def forward(self, inputs):
         return torch.cat(inputs, 1)
@@ -28,7 +28,7 @@
 
 class PermuteNet(nn.Module):
     def __init__(self):
-        super().__init__()
+        super(PermuteNet, self).__init__()
 
     def forward(self, input):
         return input.permute(2, 3, 0, 1)
@@ -36,7 +36,7 @@
 
 class PReluNet(nn.Module):
     def __init__(self):
-        super().__init__()
+        super(PReluNet, self).__init__()
         self.features = nn.Sequential(
             nn.PReLU(3),
         )
@@ -48,11 +48,7 @@
 
 class FakeQuantNet(nn.Module):
     def __init__(self):
-<<<<<<< HEAD
-        super().__init__()
-=======
         super(FakeQuantNet, self).__init__()
->>>>>>> 8d93f6b4
         self.fake_quant = torch.ao.quantization.FakeQuantize()
         self.fake_quant.disable_observer()
 

import functools
from typing import List, Optional

import torch
from torch import Tensor
from torch._inductor import utils
from torch.utils._mode_utils import no_dispatch
from torch.utils._triton import has_triton

from ..pattern_matcher import fwd_only, joint_fwd_bwd, Match, register_replacement

aten = torch.ops.aten


def fetch_fake_tensors(match, kwarg_names) -> List[Tensor]:
    kwargs = match.kwargs
    return [kwargs[name].meta["val"] for name in kwarg_names]


def unwrap_fake_args(*arg_names):
    def decorator(func):
        def wrapper(match):
            fake_tensors = fetch_fake_tensors(match, arg_names)
            return func(*fake_tensors)

        return wrapper

    return decorator


def get_alignment_size(x: Tensor) -> int:
    if x.dtype == torch.float16 or x.dtype == torch.half or x.dtype == torch.bfloat16:
        return 8
    elif x.dtype == torch.float32 or x.dtype == torch.float:
        return 4
    else:
        return 0


def check_device(a: Tensor, b: Tensor) -> bool:
    return a.is_cuda and b.is_cuda


def check_dtype(a: Tensor, b: Tensor) -> bool:
    return a.is_floating_point() and b.is_floating_point()


def should_pad_common(
    mat1: Tensor, mat2: Tensor, input: Optional[Tensor] = None
) -> bool:
    return (
        torch._inductor.config.shape_padding
        and check_device(mat1, mat2)
        and check_dtype(mat1, mat2)
        and not utils.any_is_symbolic(mat1, mat2, input)
    )


def get_padded_length(x: int, alignment_size) -> int:
    if alignment_size == 0 or x % alignment_size == 0:
        return 0
    return int((x // alignment_size + 1) * alignment_size) - x


def pad_dim(x: Tensor, padded_length: int, dim: int) -> Tensor:
    if padded_length == 0:
        return x
    pad = x.new_zeros(*x.shape[:dim], padded_length, *x.shape[dim + 1 :])
    return torch.cat([x, pad], dim=dim)


def addmm_pattern(
    input: Tensor, mat1: Tensor, mat2: Tensor, beta: float, alpha: float
) -> Tensor:
    return aten.addmm(input, mat1, mat2, beta=beta, alpha=alpha)


def should_pad_addmm(match: Match) -> bool:
    mat1, mat2, input = fetch_fake_tensors(match, ("mat1", "mat2", "input"))
    return should_pad_common(mat1, mat2, input) and should_pad_bench(
        mat1, mat2, torch.ops.aten.addmm, input=input
    )


def addmm_replace(
    input: Optional[Tensor], mat1: Tensor, mat2: Tensor, beta=1.0, alpha=1.0
) -> Tensor:
    m_padded_length = get_padded_length(mat1.shape[0], get_alignment_size(mat1))
    k_padded_length = get_padded_length(mat1.shape[1], get_alignment_size(mat1))
    n_padded_length = get_padded_length(mat2.shape[1], get_alignment_size(mat2))

    if m_padded_length != 0 or k_padded_length != 0 or n_padded_length != 0:
        return pad_addmm(
            input,
            mat1,
            mat2,
            m_padded_length,
            k_padded_length,
            n_padded_length,
            beta,
            alpha,
        )

    return aten.addmm(input, mat1, mat2, beta=beta, alpha=alpha)


def pad_addmm(
    input: Optional[Tensor],
    mat1: Tensor,
    mat2: Tensor,
    m_padded_length: int,
    k_padded_length: int,
    n_padded_length: int,
    beta=1.0,
    alpha=1.0,
):
    # addmm decomp with padding will go through pad_addmm multiple times if multiple dimensions are needed to be padded
    if k_padded_length != 0:
        mat1 = pad_dim(mat1, k_padded_length, 1)
        mat2 = pad_dim(mat2, k_padded_length, 0)
    elif n_padded_length != 0:
        mat2 = pad_dim(mat2, n_padded_length, 1)
    elif m_padded_length != 0:
        mat1 = pad_dim(mat1, m_padded_length, 0)

    # the add broadcasts, so we only pad if the dimension != 1
    if input is not None and k_padded_length == 0:
        if n_padded_length != 0:
            if input.dim() == 2 and input.shape[1] != 1:
                input = pad_dim(input, n_padded_length, 1)
            elif input.dim() == 1 and input.shape[0] != 1:
                input = pad_dim(input, n_padded_length, 0)
        elif m_padded_length != 0 and input.dim() == 2 and input.shape[0] != 1:
            input = pad_dim(input, m_padded_length, 0)

    if k_padded_length != 0:
        return addmm_replace(input, mat1, mat2, beta=beta, alpha=alpha)
    elif n_padded_length != 0:
        return addmm_replace(input, mat1, mat2, beta=beta, alpha=alpha)[
            :, :-n_padded_length
        ]
    else:
        return addmm_replace(input, mat1, mat2, beta=beta, alpha=alpha)[
            :-m_padded_length, :
        ]


def is_mm_compute_bound(M: int, K: int, N: int, dtype: torch.dtype) -> bool:
    denominator = M * K + N * K + M * N
    if denominator == 0:
        return False
    arithmetic_intensity = (M * N * K) / denominator

    # Fails with AMD
    try:
        machine_balance = (
            1000 * utils.get_device_tflops(dtype)
        ) / utils.get_gpu_dram_gbps()
    except Exception:
        return True

    # dram_gbps might be underestimating bandwidth because of cache.
    # if we estimate machine balance too low we might miss some speedups,
    # if we extimate too high there will be unnecessary compilation time increase.
    # TODO - finetune coefficient here. As a reference point, Triton mm model assumes
    # 80% of reads are in cache and cache is 4x faster than dram_gbps
    machine_balance = machine_balance * 0.5

    return arithmetic_intensity > machine_balance


@functools.lru_cache(None)
def get_pad_cache():
    return torch._inductor.codecache.LocalCache()


def get_cached_should_pad(key):
    return get_pad_cache().lookup(key)


def set_cached_should_pad(key, value):
    return get_pad_cache().set_value(key, value=value)


def should_pad_bench_key(
    mat1: Tensor, mat2: Tensor, op, input: Optional[Tensor] = None
) -> str:
    def tensor_key(t):
        return (t.shape, t.stride(), t.dtype)

    tf32_key = (
        None if mat1.dtype != torch.float32 else torch.backends.cuda.matmul.allow_tf32
    )
    key = (
        tensor_key(mat1),
        tensor_key(mat2),
        op,
        input if input is None else tensor_key(input),
        tf32_key,
    )

    return str(key)


def should_pad_bench(
    mat1: Tensor, mat2: Tensor, op, input: Optional[Tensor] = None
) -> bool:
    if not has_triton():
        return False

    do_bench = functools.partial(
        utils.do_bench,
        warmup=5,
    )

    with no_dispatch():
        if op is torch.ops.aten.mm or op is torch.ops.aten.addmm:
            m = mat1.shape[0]
            k = mat1.shape[1]
            n = mat2.shape[1]

            m_padded_length = get_padded_length(m, get_alignment_size(mat1))
            k_padded_length = get_padded_length(k, get_alignment_size(mat1))
            n_padded_length = get_padded_length(n, get_alignment_size(mat2))
        elif op is torch.ops.aten.bmm:
            m = mat1.shape[1]
            k = mat1.shape[2]
            n = mat2.shape[2]

            m_padded_length = get_padded_length(m, get_alignment_size(mat1))
            k_padded_length = get_padded_length(k, get_alignment_size(mat1))
            n_padded_length = get_padded_length(n, get_alignment_size(mat2))
        else:
            return False

<<<<<<< HEAD
        if torch._inductor.config.shape_pad_use_transpose:
            if m_padded_length == 0 and n_padded_length != 0:
                n_padded_length = 0
                m_padded_length = 0
                explicit_transpose = True
            elif n_padded_length == 0 and m_padded_length != 0:
                m_padded_length = 0
        if (
            m_padded_length == k_padded_length == n_padded_length == 0
        ) and not explicit_transpose:
            return False

        if torch._inductor.config.force_shape_pad:
            return True

        fake_layout = FixedLayout(
            device=mat1.device,
            dtype=mat1.dtype,
            size=[batchsize, m, n],
            stride=[n * m, n, 1],
        )
        if use_cutlass_template(fake_layout, m, n, k):
            # We cannot use I/O efficient Cutlass templates if the alignment doesn't meet TMA requirements
            return True

        if not has_triton():
=======
        if m_padded_length == k_padded_length == n_padded_length == 0:
>>>>>>> 064610d8
            return False

        if not is_mm_compute_bound(m, k, n, mat1.dtype):
            return False

        # We don't want to look up the cache for cases that are trivially false
        # since it does file io
        key = should_pad_bench_key(mat1, mat2, op, input)

        cached_pad = get_cached_should_pad(key)
        if cached_pad is not None:
            return cached_pad

        mat1 = torch.randn_like(mat1)
        mat2 = torch.randn_like(mat2)
        if op is torch.ops.aten.bmm or op is torch.ops.aten.mm:
            ori_time = do_bench(
                lambda: op(mat1, mat2),
            )
        else:
            if input is not None:
                input = torch.randn_like(input)
            ori_time = do_bench(
                lambda: op(input, mat1, mat2),
            )

        mat1_pad = torch.randn_like(mat1)
        mat2_pad = torch.randn_like(mat2)

        if op is torch.ops.aten.addmm:
            input_pad = None
            if input is not None and input.is_cuda:
                input_pad = torch.randn_like(input)
            pad_time = do_bench(
                lambda: pad_addmm(
                    input_pad,
                    mat1_pad,
                    mat2_pad,
                    m_padded_length,
                    k_padded_length,
                    n_padded_length,
                ),
            )
        elif op is torch.ops.aten.mm:
            pad_time = do_bench(
                lambda: pad_mm(
                    mat1_pad,
                    mat2_pad,
                    m_padded_length,
                    k_padded_length,
                    n_padded_length,
                ),
            )
        else:
            pad_time = do_bench(
                lambda: pad_bmm(
                    mat1_pad,
                    mat2_pad,
                    m_padded_length,
                    k_padded_length,
                    n_padded_length,
                ),
            )

        # Shape padding introduces additional memory ops. Based on microbenchmarks, 1.1x represents a reasonable
        # tradeoff between performance improvement from shape padding and overhead from additional memory ops
        # TODO: Build a learned model which would be better than this heuristic
        should_pad = ori_time > pad_time * 1.1
        set_cached_should_pad(key, should_pad)

        return should_pad


def mm_pattern(mat1: Tensor, mat2: Tensor) -> Tensor:
    return aten.mm(mat1, mat2)


def should_pad_mm(match: Match) -> bool:
    mat1, mat2 = fetch_fake_tensors(match, ("mat1", "mat2"))
    return should_pad_common(mat1, mat2) and should_pad_bench(
        mat1, mat2, torch.ops.aten.mm
    )


def mm_replace(mat1: Tensor, mat2: Tensor) -> Tensor:
    m_padded_length = get_padded_length(mat1.shape[0], get_alignment_size(mat1))
    k_padded_length = get_padded_length(mat1.shape[1], get_alignment_size(mat1))
    n_padded_length = get_padded_length(mat2.shape[1], get_alignment_size(mat2))

    return pad_mm(mat1, mat2, m_padded_length, k_padded_length, n_padded_length)


def pad_mm(
    mat1: Tensor,
    mat2: Tensor,
    m_padded_length: int,
    k_padded_length: int,
    n_padded_length: int,
) -> Tensor:
    # mm_replace will go through pad_mm multiple times if multiple dimensions are needed to be padded
    if k_padded_length != 0:
        mat1 = pad_dim(mat1, k_padded_length, 1)
        mat2 = pad_dim(mat2, k_padded_length, 0)
        return torch.ops.aten.mm(mat1, mat2)
    elif n_padded_length != 0:
        mat2 = pad_dim(mat2, n_padded_length, 1)
        return torch.ops.aten.mm(mat1, mat2)[:, :-n_padded_length]
    else:
        mat1 = pad_dim(mat1, m_padded_length, 0)
        return torch.ops.aten.mm(mat1, mat2)[:-m_padded_length, :]


def bmm_pattern(mat1: Tensor, mat2: Tensor) -> Tensor:
    return aten.bmm(mat1, mat2)


def should_pad_bmm(match: Match) -> bool:
    mat1, mat2 = fetch_fake_tensors(match, ("mat1", "mat2"))
    return should_pad_common(mat1, mat2) and should_pad_bench(
        mat1, mat2, torch.ops.aten.bmm
    )


def bmm_replace(mat1: Tensor, mat2: Tensor) -> Tensor:
    m_padded_length = get_padded_length(mat1.shape[1], get_alignment_size(mat1))
    k_padded_length = get_padded_length(mat1.shape[2], get_alignment_size(mat1))
    n_padded_length = get_padded_length(mat2.shape[2], get_alignment_size(mat2))

    if m_padded_length != 0 or k_padded_length != 0 or n_padded_length != 0:
        return pad_bmm(mat1, mat2, m_padded_length, k_padded_length, n_padded_length)

    return aten.bmm(mat1, mat2)


def pad_bmm(
    mat1: Tensor,
    mat2: Tensor,
    m_padded_length: int,
    k_padded_length: int,
    n_padded_length: int,
) -> Tensor:
    # bmm_replace will go through pad_bmm multiple times if multiple dimensions are needed to be padded
    if k_padded_length != 0:
        mat1 = pad_dim(mat1, k_padded_length, 2)
        mat2 = pad_dim(mat2, k_padded_length, 1)

        return aten.bmm(mat1, mat2)
    elif n_padded_length != 0:
        mat2 = pad_dim(mat2, n_padded_length, 2)
        return aten.bmm(mat1, mat2)[:, :, :-n_padded_length].contiguous()
    else:
        mat1 = pad_dim(mat1, m_padded_length, 1)
        return aten.bmm(mat1, mat2)[:, :-m_padded_length, :].contiguous()


@functools.lru_cache(None)
def _pad_mm_init():
    from .joint_graph import patterns

    if torch.cuda.is_available():
        # workaround https://github.com/pytorch/pytorch/issues/97894
        device = "cuda"
    else:
        device = "cpu"

    # sizes/values dont actually matter for initial trace
    # once we get a possible match we re-trace with the actual values and verify the match still holds

    dim2a = functools.partial(torch.empty, (4, 4), device=device, requires_grad=True)
    dim2b = functools.partial(torch.empty, (4, 4), device=device, requires_grad=True)

    dim3a = functools.partial(torch.empty, (4, 4, 4), device=device, requires_grad=True)
    dim3b = functools.partial(torch.empty, (4, 4, 4), device=device, requires_grad=True)

    dim1a = functools.partial(torch.empty, (4), device=device, requires_grad=True)

    # workaround https://github.com/pytorch/pytorch/issues/97894
    # 0.113377 is a "magic" value that lets us recover the lost input arg relationship
    rep = {"beta": 0.213377, "alpha": 0.113377}

    for pattern, replacement, args, workaround, extra_check in [
        (
            mm_pattern,
            mm_replace,
            [dim2a(), dim2b()],
            {},
            should_pad_mm,
        ),
        (
            bmm_pattern,
            bmm_replace,
            [dim3a(), dim3b()],
            {},
            should_pad_bmm,
        ),
        (
            addmm_pattern,
            addmm_replace,
            [dim1a(), dim2a(), dim2b()],
            rep,
            should_pad_addmm,
        ),
    ]:
        assert isinstance(workaround, dict)  # mypy is unable to infer the type properly
        register_replacement(
            pattern,
            replacement,
            args,
            joint_fwd_bwd,
            patterns,
            extra_check=extra_check,
            scalar_workaround=workaround,
        )
        register_replacement(
            pattern,
            replacement,
            args,
            fwd_only,
            patterns,
            extra_check=extra_check,
            scalar_workaround=workaround,
        )<|MERGE_RESOLUTION|>--- conflicted
+++ resolved
@@ -233,7 +233,6 @@
         else:
             return False
 
-<<<<<<< HEAD
         if torch._inductor.config.shape_pad_use_transpose:
             if m_padded_length == 0 and n_padded_length != 0:
                 n_padded_length = 0
@@ -260,9 +259,6 @@
             return True
 
         if not has_triton():
-=======
-        if m_padded_length == k_padded_length == n_padded_length == 0:
->>>>>>> 064610d8
             return False
 
         if not is_mm_compute_bound(m, k, n, mat1.dtype):

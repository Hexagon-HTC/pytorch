--- conflicted
+++ resolved
@@ -5,6 +5,7 @@
 import logging
 import sys
 import textwrap
+import time
 from io import StringIO
 
 from typing import Any, List
@@ -17,6 +18,7 @@
 from torch._dynamo.utils import counters, identity
 
 from . import config, ir
+from .autotune_process import BenchmarkRequest, TensorMeta
 from .codecache import code_hash, PersistentCache, PyCodeCache
 
 from .codegen.common import IndentedBuffer
@@ -37,6 +39,7 @@
 # correctness checks struggle with fp16/tf32
 VERIFY = False  # dict(atol=1, rtol=0.05)
 PRINT_AUTOTUNE = True
+DEBUG = False
 
 
 class KernelNamespace:
@@ -44,7 +47,6 @@
 
 
 # these objects are imported from the generated wrapper code
-template_kernels = KernelNamespace()
 extern_kernels = KernelNamespace()
 
 
@@ -147,7 +149,7 @@
             [
                 "import triton.language as tl",
                 "import triton",
-                "from torch._inductor.triton_ops.autotune import template",
+                "from torch._inductor.triton_heuristics import template",
                 "from torch._inductor.utils import instance_descriptor",
                 "",
                 self.jit_line(),
@@ -280,10 +282,9 @@
         result, *mask = super().indexing(
             index,
             dense_indexing=False,
-            copy_shape=copy_shape,
+            copy_shape=self.template_mask,
             override_mask=self.template_mask,
         )
-        result += f" + tl.zeros({self.template_mask}.shape, tl.int32)"
         return (result, *mask)
 
     def initialize_range_tree(self, pid_cache):
@@ -453,7 +454,6 @@
                 + "-"
             )
             mod = PyCodeCache.load(code, extra)
-            run = getattr(mod, kernel_name).run
             _, call_args, _ = kernel.args.python_argdefs()
 
         expected_args = [x.get_name() for x in input_nodes] + [fake_out.get_name()]
@@ -466,21 +466,7 @@
         )
         assert not extra_args, "TODO: dynamic shapes"
 
-        def call(*args, out):
-            return run(
-                *args,
-                out,
-                *extra_args,
-                grid=self.grid(*out.size(), kwargs),
-                num_stages=num_stages,
-                num_warps=num_warps,
-            )
-
-        call.key = mod.key
-        call.__file__ = mod.__file__
-
         kernel_hash_name = f"triton_{self.name}_{next(self.index_counter)}"
-        setattr(template_kernels, kernel_hash_name, call)
 
         def make_kernel_render(out_node):
             kernel = TritonTemplateKernel(
@@ -496,12 +482,27 @@
             )
             return kernel, render
 
+        # create the BenchmarkRequest
+        grid = self.grid(*V.graph.sizevars.size_hints(layout.size), kwargs)
+        bmreq = BenchmarkRequest(
+            module_path=mod.__file__,
+            module_cache_key=mod.key,
+            kernel_name=kernel_name,
+            grid=grid,
+            extra_args=extra_args,
+            num_stages=num_stages,
+            num_warps=num_warps,
+            input_tensors=TensorMeta.from_irnodes(input_nodes),
+            output_tensor=TensorMeta.from_irnodes(layout),
+        )
+
         return TritonTemplateCaller(
             kernel_hash_name,
             input_nodes,
             layout,
             make_kernel_render,
             extra.strip("-").replace("-", ", "),
+            bmreq,
         )
 
     @staticmethod
@@ -517,13 +518,22 @@
 
 
 class ExternKernelChoice:
-    def __init__(self, kernel, cpp_kernel=None, *, name=None, has_out_variant=True):
+    def __init__(
+        self,
+        kernel,
+        cpp_kernel=None,
+        ordered_kwargs_for_cpp_kernel=(),
+        *,
+        name=None,
+        has_out_variant=True,
+    ):
         super().__init__()
         name = name or kernel.__name__
         assert callable(kernel)
         assert not hasattr(extern_kernels, name), "duplicate extern kernel"
         self.name = name
         self.cpp_kernel = cpp_kernel
+        self.ordered_kwargs_for_cpp_kernel = ordered_kwargs_for_cpp_kernel
         self.has_out_variant = has_out_variant
         setattr(extern_kernels, name, kernel)
 
@@ -578,27 +588,29 @@
 
 
 class TritonTemplateCaller(ChoiceCaller):
-    def __init__(self, name, input_nodes, layout, make_kernel_render, debug_extra):
+    def __init__(
+        self, name, input_nodes, layout, make_kernel_render, debug_extra, bmreq
+    ):
         super().__init__(name, input_nodes, layout)
         self.make_kernel_render = make_kernel_render
         self.debug_extra = debug_extra
+        self.bmreq = bmreq
+
+    def benchmark(self, *args, out):
+        assert self.bmreq is not None
+        return self.bmreq.benchmark(*args, output_tensor=out)
 
     def __str__(self):
-        return (
-            f"TritonTemplateCaller({self.to_callable().__file__}, {self.debug_extra})"
-        )
+        return f"TritonTemplateCaller({self.bmreq.module_path}, {self.debug_extra})"
 
     def call_name(self):
         return f"template_kernels.{self.name}"
-
-    def to_callable(self):
-        return getattr(template_kernels, self.name)
 
     def hash_key(self):
         return "-".join(
             [
                 self.name.rsplit("_", 1)[0],
-                self.to_callable().key,
+                self.bmreq.module_cache_key,
             ]
         )
 
@@ -672,6 +684,7 @@
                 inputs=self.input_nodes,
                 kernel=self.choice.call_name(),
                 cpp_kernel=self.choice.cpp_kernel,
+                ordered_kwargs_for_cpp_kernel=self.choice.ordered_kwargs_for_cpp_kernel,
                 kwargs=self.kwargs,
             )
         )
@@ -716,22 +729,27 @@
                 raise AssertionError(f"Incorrect result from choice {choice}\n\n{e}")
             return timing
 
+        if config.autotune_in_subproc:
+            from .autotune_process import tuning_process
+
+            # do the optional warmup
+            tuning_process.initialize()
+            assert tuning_process.valid()
+
+        autotune_start_ts = time.time()
         timings = self.lookup(
             choices,
             choices[0].name,
             repr([self.key_of(x) for x in input_nodes]),
             autotune,
         )
+        autotune_elapse = time.time() - autotune_start_ts
         if timings == {} or choices[0] not in timings:
             return choices[0].output_node()
 
         if make_benchmark_fn.cache_info().currsize:
             counters["inductor"]["select_algorithm_autotune"] += 1
-<<<<<<< HEAD
-            self.log_results(choices[0].name, input_nodes, timings)
-=======
             self.log_results(name, input_nodes, timings, autotune_elapse)
->>>>>>> 28621208
         return builtins.min(timings, key=timings.__getitem__).output_node()
 
     @classmethod
@@ -759,18 +777,48 @@
             choices[0].benchmark(*example_inputs_extern, out=out_extern)
             expected = out_extern.clone()
 
-        def benchmark(choice):
+        if DEBUG:
+            print(f"{len(choices)} tuning requests:")
+
+        def benchmark_in_current_process(choice):
+            if DEBUG:
+                start_ts = time.time()
             out.zero_()
             if isinstance(choice, ExternKernelCaller):
                 # aten kernels want the offset baked in for sliced tensors
-                result = choice.benchmark(*example_inputs_extern, out=out_extern)
+                result = choice.benchmark(*example_inputs_extern, out=out_extern)[0]
             else:
                 # triton templates want the base pointer for sliced tensors
                 result = choice.benchmark(*example_inputs, out=out)
             if VERIFY:
                 torch.testing.assert_close(out_extern, expected, **VERIFY)
             torch.cuda.synchronize()  # shake out any CUDA errors
-            return min(result)
+            return result
+
+        def benchmark_in_sub_process(choice):
+            # only benchmark triton kernel in sub process for now.
+            # ATen/Extern kernel are still benchmarked in the current process.
+            if isinstance(choice, ExternKernelCaller):
+                return benchmark_in_current_process(choice)
+
+            from . import autotune_process
+
+            if DEBUG:
+                start_ts = time.time()
+
+            out = autotune_process.benchmark_in_sub_process(
+                choice,
+            )
+            if DEBUG:
+                elapse = time.time() - start_ts
+                print(f"MultiProcessTuning {choice}: {elapse}")
+            return out
+
+        benchmark = (
+            benchmark_in_sub_process
+            if config.autotune_in_subproc
+            else benchmark_in_current_process
+        )
 
         def debug_str():
             def tensor_repr(x):
@@ -791,7 +839,7 @@
         return benchmark
 
     @staticmethod
-    def log_results(name, input_nodes, timings):
+    def log_results(name, input_nodes, timings, elapse):
         if not (config.max_autotune or config.max_autotune_gemm) or not PRINT_AUTOTUNE:
             return
         sizes = ", ".join(
@@ -806,7 +854,14 @@
         sys.stderr.write(f"AUTOTUNE {name}({sizes})\n")
         for choice in top_k:
             result = timings[choice]
-            sys.stderr.write(f"  {choice.name} {result:.4f}s {best_time/result:.1%}\n")
+            sys.stderr.write(
+                f"  {choice.name} {result:.4f} ms {best_time/result:.1%}\n"
+            )
+
+        autotune_type_str = (
+            "SubProcess" if config.autotune_in_subproc else "SingleProcess"
+        )
+        sys.stderr.write(f"{autotune_type_str} AUTOTUNE takes {elapse:.4f} seconds\n")
 
     @staticmethod
     def benchmark_example_value(node):

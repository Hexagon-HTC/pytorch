import collections
import contextlib
import dataclasses
import functools
import inspect
import itertools
import logging
import math
import operator
import os
import shutil
import sys
import tempfile
import textwrap
import time
from collections import defaultdict
from io import StringIO
from typing import Any, Dict, List, NamedTuple, Optional, Union
from unittest import mock

import sympy

import torch
from torch.autograd import DeviceType
from torch.fx.immutable_collections import immutable_dict, immutable_list

from . import config
from .cuda_properties import get_device_capability

log = logging.getLogger(__name__)

VarRanges = Dict[sympy.Expr, sympy.Expr]


try:
<<<<<<< HEAD
    from triton.testing import do_bench

    def run_benchmark(fn, warmup=25, rep=100, fast_flush=True):
        return do_bench(
            fn,
            warmup=warmup,
            rep=rep,
            fast_flush=fast_flush,
            quantiles=(0.5,)
        )
=======
    from triton.testing import do_bench as triton_do_bench

    # triton PR https://github.com/openai/triton/pull/1513 change the
    # quantile fields name from 'percentiles' to 'quantiles'
    # and change the default value from (0.5, 0.2, 0.8) to None.
    # This may break inductor since a caller expects a tuple may get a item.
    #
    # Add a wrapper to maintain the same behavior for inductor.
    # Maybe we should have own implementation of this function?
    quantile_field_name = (
        "quantiles"
        if inspect.signature(triton_do_bench).parameters.get("quantiles") is not None
        else "percentiles"
    )

    def do_bench(*args, **kwargs):
        if quantile_field_name not in kwargs:
            kwargs[quantile_field_name] = (0.5, 0.2, 0.8)
        return triton_do_bench(*args, **kwargs)[0]
>>>>>>> 8cb48b00

except ImportError:

    def run_benchmark(*args, **kwargs):
        raise NotImplementedError("requires Triton")


@functools.lru_cache(None)
def has_triton():
    if not torch.cuda.is_available():
        return False
    try:
        import triton

        return triton is not None and get_device_capability() >= (7, 0)
    except ImportError:
        return False


@functools.lru_cache(None)
def has_torchvision_roi_align():
    try:
        from torchvision.ops import roi_align  # noqa: F401

        return roi_align is not None and hasattr(
            getattr(torch.ops, "torchvision", None), "roi_align"
        )
    except ImportError:
        return False


def conditional_product(*args):
    return functools.reduce(operator.mul, [x for x in args if x])


def sympy_product(it):
    return functools.reduce(operator.mul, it, sympy.Integer(1))


def sympy_dot(seq1, seq2):
    assert len(seq1) == len(seq2)
    return sympy.expand(sum(a * b for a, b in zip(seq1, seq2)))


def unique(it):
    return {id(x): x for x in it}.values()


def ceildiv(numer: int, denom: int):
    # TODO: There is a bug in a call to this function, to repro:
    # python benchmarks/dynamo/huggingface.py --inductor -d cuda --accuracy
    # --amp --only YituTechConvBert --dynamic-shapes
    assert isinstance(numer, int) and isinstance(
        denom, int
    ), f"{numer}: {type(numer)}, {denom}: {type(denom)}"
    return -(numer // -denom)


def next_power_of_2(n):
    """Return the smallest power of 2 greater than or equal to n"""
    assert n <= 2**32, "32-bit only"
    n -= 1
    n |= n >> 1
    n |= n >> 2
    n |= n >> 4
    n |= n >> 8
    n |= n >> 16
    n += 1
    return n


def convert_shape_to_inductor(lst: List[Union[int, torch.SymInt]]) -> List[sympy.Expr]:
    """
    Gets the shape and stride of a tensor. For non-symbolic tensors, this is
    trivial. But for symbolic tensors, we need to map from SymIntNode into
    sympy.Expr.
    """
    return [
        i.node.expr if isinstance(i, torch.SymInt) else sympy.Integer(i) for i in lst
    ]


def convert_shape_to_symint(
    lst: List[Union[int, sympy.Expr]]
) -> List[Union[int, torch.SymInt]]:
    """
    Takes a list of shapes from Inductor and converts them into symints (or just
    ints if all shapes are static).
    """
    from .virtualized import V

    return [
        i
        if isinstance(i, int)
        else int(i)
        if isinstance(i, sympy.Integer)
        else V.graph.sizevars.shape_env.create_symintnode(i, hint=None)
        for i in lst
    ]


def gen_gm_and_inputs(target, args, kwargs):
    g = torch.fx.Graph()
    g_args = []
    a_args = []
    for n, arg in enumerate(args):
        if isinstance(arg, torch.Tensor):
            g_args.append(g.placeholder(f"arg{n}"))
            a_args.append(arg)
        else:
            g_args.append(arg)
    assert all(not isinstance(x, torch.Tensor) for x in kwargs.values())
    node = g.call_function(target, tuple(g_args), kwargs)
    if (
        len(target._schema.returns) == 1
        and str(target._schema.returns[0].type) == "Tensor"
    ):
        node = (node,)
    g.output(node)

    gm = torch.fx.GraphModule({}, g)
    return gm, a_args


def synchronize():
    if torch.cuda.is_available():
        torch.cuda.synchronize()


def timed(model, example_inputs, times=1):
    synchronize()
    torch.manual_seed(1337)
    t0 = time.perf_counter()
    for _ in range(times):
        result = model(*example_inputs)
        synchronize()
    t1 = time.perf_counter()
    # GC the result after timing
    assert result is not None
    return t1 - t0


def print_performance(fn, args=(), times=10, repeat=10, baseline=1.0):
    timings = torch.tensor([timed(fn, args, times) for _ in range(repeat)])
    took = torch.median(timings)
    print(f"{took/baseline:.6f}")
    return took


immutable_dict.__hash__ = lambda self: hash(tuple(self.items()))
immutable_list.__hash__ = lambda self: hash(tuple(self))


def freeze_inputs(f):
    """
    Useful for wrapping lists in tuples for caching purposes
    """

    def freeze_value(x):
        if isinstance(x, (immutable_dict, immutable_list)):
            return x
        if isinstance(x, list):
            return immutable_list(x)
        if isinstance(x, dict):
            return immutable_dict(x)
        return x

    @functools.wraps(f)
    def wrapped(*args):
        args = [freeze_value(x) for x in args]
        return f(*args)

    wrapped.cache_info = f.cache_info
    return wrapped


def precompute_method(obj: Any, method: str):
    """Replace obj.method() with a new method that returns a precomputed constant."""
    result = getattr(obj, method)()
    setattr(obj, method, lambda: result)


def precompute_methods(obj: Any, methods: List[str]):
    """Replace methods with new methods that returns a precomputed constants."""
    for method in methods:
        precompute_method(obj, method)


def cmp(a, b):
    return int(a > b) - int(a < b)


def pad_listlike(x, size):
    if len(x) == 1:
        return type(x)([x[0]]) * size
    else:
        return x


def cache_on_self(fn):
    key = f"__{fn.__name__}_cache"

    @functools.wraps(fn)
    def wrapper(self):
        if not hasattr(self, key):
            setattr(self, key, fn(self))
        return getattr(self, key)

    return wrapper


def get_fused_kernel_name(node_schedule):
    all_origins = functools.reduce(
        operator.or_,
        [node.node.origins for node in node_schedule if hasattr(node, "node")],
    )
    if config.triton.descriptive_names == "original_aten":
        # Bases the kernel name off of the top-level aten operator (i.e. pre-decompositions)
        sources = [
            origin.meta["original_aten"]._overloadpacket.__name__
            for origin in all_origins
            if origin.op == "call_function" and "original_aten" in origin.meta
        ]
        sources = sorted(set(sources))
    elif config.triton.descriptive_names == "torch":
        # Bases the kernel name off of the top-level "torch" operator (i.e. post-dynamo graph)
        sources = []
        for origin in all_origins:
            if origin.op == "call_function" and "source_fn" in origin.meta:
                if isinstance(origin.meta["source_fn"], str):
                    sources.append(origin.meta["source_fn"])
                else:
                    sources.append(origin.meta["source_fn"].__name__)
        sources = sorted(set(sources))
    elif config.triton.descriptive_names == "inductor_node":
        sources = [
            origin.name for origin in all_origins if origin.op == "call_function"
        ]
    else:
        raise NotImplementedError
    sources = sources
    return "_".join(["fused"] + sources)


def get_kernel_metadata(node_schedule):
    all_origins = functools.reduce(
        operator.or_,
        [node.node.origins for node in node_schedule if hasattr(node, "node")],
    )
    inductor_nodes = [origin for origin in all_origins if origin.op == "call_function"]
    original_aten_dict = collections.defaultdict(list)
    for node in inductor_nodes:
        if "original_aten" in node.meta:
            original_aten_dict[str(node.meta["original_aten"]._overloadpacket)].append(
                node.name
            )
    metadata = [
        f"# Original ATen: {', '.join(sorted(original_aten_dict.keys()))}\n",
    ]
    for original_aten, nodes in sorted(original_aten_dict.items()):
        metadata.append(f"# {original_aten} => {', '.join(sorted(nodes))}")
    return "\n".join(metadata)


def gather_origins(args, kwargs):
    import itertools

    from . import ir

    def is_unrealized_node(n):
        if isinstance(n, ir.TensorBox):
            return is_unrealized_node(n.data)
        if isinstance(n, ir.StorageBox):
            return is_unrealized_node(n.data)
        return isinstance(n, ir.IRNode) and isinstance(n, ir.Pointwise)

    kwarg_origins = [val.origins for val in kwargs.values() if is_unrealized_node(val)]
    arg_origins = [arg.origins for arg in args if is_unrealized_node(arg)]
    return set(itertools.chain(*arg_origins, *kwarg_origins))


def sympy_str(expr: sympy.Expr):
    """
    Normal sympy str is very slow, this is a lot faster.  The result are
    somewhat worse, as it doesn't do as much simplification.  So don't
    use this for final codegen.
    """
    if isinstance(expr, sympy.Symbol):
        return expr.name
    if isinstance(expr, sympy.Add):
        return " + ".join(map(sympy_str, expr.args))
    if isinstance(expr, sympy.Mul):
        return " * ".join(map(sympy_str, expr.args))

    from .ir import CleanDiv, FloorDiv, ModularIndexing

    if isinstance(expr, (ModularIndexing, CleanDiv, FloorDiv)):
        return f"{expr.func.__name__}({', '.join(map(sympy_str, expr.args))})"
    return str(expr)


def sympy_symbol(name):
    # This should never be used for creating shape/stride symbols, as those
    # should all be allocated before Inductor.
    assert name[0] != "s"
    return sympy.Symbol(name, integer=True, positive=True)


def sympy_subs(expr: sympy.Expr, replacements: Dict[Any, Any]):
    """
    xreplace is faster than subs, but is way more picky
    """

    def promote_strings(key):
        if isinstance(key, str):
            return sympy_symbol(key)
        return key

    return expr.xreplace(
        {promote_strings(k): promote_strings(v) for k, v in replacements.items()}
    )


def free_symbol_startswith(index: sympy.Expr, prefix: str):
    return any(v.name.startswith(prefix) for v in index.free_symbols)


def free_symbol_has(index: sympy.Expr, pattern: str):
    return any(pattern in v.name for v in index.free_symbols)


def has_incompatible_cudagraph_ops(gm):
    forbidden_set = {
        "aten._fused_moving_avg_obs_fq_helper.default",
        "aten._fused_moving_avg_obs_fq_helper_functional.default",
        "fbgemm.dense_to_jagged.default",
        "fbgemm.jagged_to_padded_dense.default",
    }
    if torch.are_deterministic_algorithms_enabled():
        forbidden_set.update(
            {
                "aten.index_put.default",
                "aten.index_put_.default",
                "aten.scatter.src",
                "aten.scatter.reduce",
                "aten.scatter.value_reduce",
                "aten.scatter_add_",
                "aten.scatter_add.default",
                "aten.scatter_reduce.two",
                "aten.scatter_reduce_.two",
                "aten.scatter_reduce.two_out",
            }
        )
    for node in gm.graph.nodes:
        if str(node.target) in forbidden_set:
            return True
    return False


instance_descriptor = collections.namedtuple(
    "instance_descriptor", ["divisible_by_16", "equal_to_1"]
)


@contextlib.contextmanager
def fresh_inductor_cache(cache_entries=None):
    """
    Contextmanager that provides a clean tmp cachedir for inductor.

    Optionally, pass a dict as 'cache_entries' to get a list of filenames and sizes
    generated with this cache instance.
    """
    with tempfile.TemporaryDirectory() as inductor_cache_dir:
        with mock.patch.dict(
            os.environ, {"TORCHINDUCTOR_CACHE_DIR": inductor_cache_dir}
        ):
            triton_cache_dir = os.path.join(inductor_cache_dir, "triton")
            with mock.patch.dict(os.environ, {"TRITON_CACHE_DIR": triton_cache_dir}):
                yield
                if isinstance(cache_entries, dict):
                    assert len(cache_entries) == 0, "expected empty cache_entries dict"
                    if os.path.exists(triton_cache_dir):
                        files = os.listdir(triton_cache_dir)
                        cache_entries.update(
                            {
                                f: os.path.getsize(os.path.join(triton_cache_dir, f))
                                for f in files
                                if ".lock" not in f
                            }
                        )


def argsort(seq):
    # preserve original order for equal strides
    getter = seq.__getitem__
    a_r = range(len(seq))
    return list(reversed(sorted(a_r, key=getter, reverse=True)))  # noqa: C413


@functools.lru_cache(8)
def get_dtype_size(dtype):
    return torch.empty((), dtype=dtype).element_size()


class LineContext(NamedTuple):
    context: Any


class IndentedBuffer:
    tabwidth = 4

    def __init__(self, initial_indent=0):
        self._lines = []
        self._indent = initial_indent

    def getvaluewithlinemap(self):
        buf = StringIO()
        p = 1
        linemap = []
        for line in self._lines:
            if isinstance(line, DeferredLineBase):
                line = line()
                if line is None:
                    continue
            elif isinstance(line, LineContext):
                linemap.append((p, line.context))
                continue
            assert isinstance(line, str)
            buf.write(line)
            buf.write("\n")
            p += 1 + line.count("\n")
        return buf.getvalue(), linemap

    def getvalue(self):
        v, _ = self.getvaluewithlinemap()
        return v

    def getrawvalue(self):
        buf = StringIO()
        for line in self._lines:
            if isinstance(line, DeferredLineBase):
                line = line()
                if line is None:
                    continue
            elif isinstance(line, LineContext):
                continue
            assert isinstance(line, str)
            # backslash implies line continuation
            if line.endswith("\\"):
                buf.write(line[:-1])
            else:
                buf.write(line)
                buf.write("\n")
        return buf.getvalue()

    def clear(self):
        self._lines.clear()

    def __bool__(self):
        return bool(self._lines)

    def prefix(self):
        return " " * (self._indent * self.tabwidth)

    def writeline(self, line):
        if isinstance(line, LineContext):
            self._lines.append(line)
        elif isinstance(line, DeferredLineBase):
            self._lines.append(line.with_prefix(self.prefix()))
        elif line.strip():
            self._lines.append(f"{self.prefix()}{line}")
        else:
            self._lines.append("")

    def writelines(self, lines):
        for line in lines:
            self.writeline(line)

    def indent(self, offset=1):
        @contextlib.contextmanager
        def ctx():
            self._indent += offset
            try:
                yield
            finally:
                self._indent -= offset

        return ctx()

    def splice(self, other_code, strip=False):
        if isinstance(other_code, IndentedBuffer):
            dedent = float("inf")
            for line in other_code._lines:
                if not isinstance(line, LineContext) and line:
                    dedent = min(dedent, len(line) - len(line.lstrip()))
            if math.isinf(dedent):
                dedent = 0
            for line in other_code._lines:
                if isinstance(line, LineContext):
                    self._lines.append(line)
                else:
                    IndentedBuffer.writeline(self, line[dedent:])
        else:
            other_code = textwrap.dedent(other_code)
            if strip:
                other_code = other_code.lstrip()
            if not other_code:
                return
            other_code = other_code.rstrip()
            for line in other_code.split("\n"):
                self.writeline(line)


class DeferredLineBase:
    """A line that can be 'unwritten' at a later time"""

    def __init__(self, line):
        if not line.strip():
            line = ""
        self.line = line

    def __call__(self) -> Optional[str]:
        """Returns either self.line or None to indicate the line has been 'unwritten'"""
        raise NotImplementedError()

    def _new_line(self, line: str) -> "DeferredLineBase":
        """Returns a new deferred line with the same condition"""
        raise NotImplementedError()

    def with_prefix(self, prefix):
        return self._new_line(f"{prefix}{self.line}")

    def lstrip(self):
        return self._new_line(self.line.lstrip())

    def __getitem__(self, index):
        return self._new_line(self.line[index])

    def __bool__(self):
        return bool(self.line)

    def __len__(self):
        return len(self.line)


@functools.lru_cache(None)
def is_big_gpu(index):
    sms = torch.cuda.get_device_properties(index).multi_processor_count
    if sms < 80:  # V100
        log.warning("not enough SMs to use max_autotune_gemm mode")
        return False
    return True


def use_triton_template(layout, *, enable_int32=False):
    layout_dtypes = (torch.float16, torch.bfloat16, torch.float32)
    if enable_int32:
        layout_dtypes = (torch.float16, torch.bfloat16, torch.float32, torch.int32)
    return (
        (
            config.max_autotune
            or config.max_autotune_gemm
            or config.search_autotune_cache
        )
        and layout.device.type == "cuda"
        and layout.dtype in layout_dtypes
        and is_big_gpu(layout.device.index or 0)
    )


class DebugDirManager:
    counter = itertools.count(0)

    def __init__(self):
        self.id = next(DebugDirManager.counter)
        self.prev_debug_name = None

    def __enter__(self):
        self.prev_debug_name = torch._dynamo.config.debug_dir_root
        self.new_name = f"{self.prev_debug_name}_tmp_{self.id}"
        torch._dynamo.config.debug_dir_root = self.new_name

    def __exit__(self, *args):
        shutil.rmtree(self.new_name)
        torch._dynamo.config.debug_dir_root = self.prev_debug_name


def run_and_get_code(fn, *args, **kwargs):
    from .graph import GraphLowering

    compile_to_module = GraphLowering.compile_to_module
    source_codes = []

    def patched_compile_to_module(self):
        mod = compile_to_module(self)
        with open(mod.__file__, "r") as f:
            source_codes.append(f.read())
        return mod

    with mock.patch.object(
        GraphLowering, "compile_to_module", patched_compile_to_module
    ):
        torch._dynamo.reset()
        result = fn(*args, **kwargs)
    return result, source_codes


def run_and_get_triton_code(fn, *args, **kwargs):
    _, source_codes = run_and_get_code(fn, *args, **kwargs)
    assert (
        len(source_codes) == 1
    ), f"expected exactly one code output got {len(source_codes)}"
    return source_codes[0]


def developer_warning(msg):
    """
    Warnings that will be actionable for PyTorch developers, but not
    end users.  Allows us to easily disable them in stable releases but
    keep them on for nightly builds.
    """
    if config.developer_warnings:
        log.warning(msg)
    else:
        log.info(msg)


def get_num_bytes(*args, num_in_out_args=0):
    """
    Return the total number of bytes the arguments of tensor type takes.

    For in/out args, tensor sizes are counted twice: once for reading and
    once for writing.

    The first num_in_out_args arguments are in out tensors.
    """
    return sum(
        arg.numel() * arg.element_size() * (1 + int(i < num_in_out_args))
        for i, arg in enumerate(args)
        if isinstance(arg, torch.Tensor)
    )


def create_bandwidth_info_str(ms, num_gb, gb_per_s, prefix="", suffix=""):
    info_str = f"{prefix}{ms:.3f}ms    \t{num_gb:.3f} GB \t {gb_per_s:7.2f}GB/s{suffix}"
    try:
        import colorama

        if ms > 0.012 and gb_per_s < 650:
            info_str = colorama.Fore.RED + info_str + colorama.Fore.RESET
    except ImportError:
        log.warning("Colorama is not installed. Install it if you want colored output")

    return info_str


def get_benchmark_name():
    """
    An experimental API used only when config.benchmark_kernel is true.

    The benchmark name is only available at codegen time. So we can not
    directly call it in benchmark_all_kernels which is run after codegen.

    The function assumes the argument after --only is the benchmark name.
    It works for torchbench.py/hugginface.py/timm_models.py. But for ad-hoc
    scripts, this function may return None.

    There are 2 flavors of --only argument we need handle:
    1. --only model_name
    2. --only=model_name
    """
    try:
        idx = sys.argv.index("--only")
        if (
            idx + 1 < len(sys.argv)
            and len(sys.argv[idx + 1]) > 0
            and sys.argv[idx + 1][0] != "-"
        ):
            return sys.argv[idx + 1]
    except ValueError:
        pass

    for arg in sys.argv:
        if arg.startswith("--only="):
            return arg[len("--only=") :]


_kernel_category_choices = [
    "pointwise",
    "reduction",
    "persistent_reduction",
]


def get_kernel_category(kernel_mod):
    """
    Given the module defining a triton kernel, return the category of the kernel.
    Cateogry can be one of:
    - pointwise
    - reduction
    - persistent_reduction

    Currently we simply decide the category depending on what decorator is imported
    by the kernel.
    """
    choices = [ch for ch in _kernel_category_choices if ch in kernel_mod.__dict__]
    if len(choices) == 1:
        return choices[0]
    else:
        return "unknown"


def get_kernel_category_by_source_code(src_code):
    """
    Similar to get_kernel_category but use the source code. Call this API
    if we have not compile the src_code to module yet.
    """
    choices = [ch for ch in _kernel_category_choices if f"@{ch}" in src_code]
    if len(choices) == 1:
        return choices[0]
    else:
        return "unknown"


def benchmark_all_kernels(benchmark_name, benchmark_all_configs):
    """
    An experimental API used only when config.benchmark_kernel is true.

    Run the kernel benchmarks for all the kernels cached in PyCodeCache.
    Used in the compiled modules.

    Put this method here rather than codegen it for convenience since its implementation
    does not change based on different graph modules being compiled.
    """
    from torch._inductor.codecache import PyCodeCache

    def get_triton_kernel(mod):
        from torch._inductor.triton_heuristics import CachingAutotuner

        cand_list = [
            v
            for k, v in mod.__dict__.items()
            if k.startswith("triton_") and isinstance(v, CachingAutotuner)
        ]
        assert len(cand_list) == 1
        return cand_list[0]

    nfound = 0
    for kernel_key, kernel_mod in PyCodeCache.cache.items():
        if not hasattr(kernel_mod, "get_args") or not hasattr(kernel_mod, "call"):
            continue

        triton_kernel = get_triton_kernel(kernel_mod)
        kernel_category = get_kernel_category(kernel_mod)
        args = kernel_mod.get_args()
        num_in_out_ptrs = len(
            [
                arg_name
                for arg_name in triton_kernel.fn.arg_names
                if arg_name.startswith("in_out_ptr")
            ]
        )
        num_gb = get_num_bytes(*args, num_in_out_args=num_in_out_ptrs) / 1e9

        def get_info_str(ms, n_regs, n_spills, shared, prefix=""):
            if not any(x is None for x in [n_regs, n_spills, shared]):
                kernel_detail_str = (
                    f"  {n_regs:3} regs  {n_spills:3} spills  {shared:8} shared mem"
                )
            else:
                kernel_detail_str = ""

            gb_per_s = num_gb / (ms / 1e3)
            return create_bandwidth_info_str(
                ms, num_gb, gb_per_s, prefix=prefix, suffix=kernel_detail_str
            )

        bench_result = []
        kernel_desc = (
            f"{benchmark_name:20} {kernel_category[:3].upper()} {kernel_key[:10]}"
        )
        if benchmark_all_configs:
            assert hasattr(kernel_mod, "benchmark_all_configs")
            bench_result = kernel_mod.benchmark_all_configs(args)
            print(kernel_desc)
            for launcher, ms in bench_result.items():
                print(
                    f"  {get_info_str(ms, launcher.n_regs, launcher.n_spills, launcher.shared)} @ {launcher.config}"
                )
        else:
<<<<<<< HEAD
            ms = run_benchmark(lambda: kernel_mod.call(args), rep=40)
=======
            ms = do_bench(lambda: kernel_mod.call(args), rep=40, fast_flush=True)
>>>>>>> 8cb48b00
            assert (
                len(triton_kernel.launchers) == 1
            ), "Autotuner should have selected the best config"
            launcher = triton_kernel.launchers[0]
            print(
                get_info_str(
                    ms,
                    launcher.n_regs,
                    launcher.n_spills,
                    launcher.shared,
                    prefix=f"{kernel_desc} ",
                )
            )

        nfound += 1
    if nfound == 0:
        print(
            "No kernel with benchmark functionality found. Make sure you run inductor with config.benchmark_kernel being True"
        )


def is_ones(items):
    return all(x == 1 for x in items)


def is_zeros(items):
    return all(x == 0 for x in items)


def is_cpu_device(inputs):
    return all(
        item.device == torch.device("cpu")
        for item in inputs
        if isinstance(item, torch.Tensor)
    )


@contextlib.contextmanager
def maybe_profile(should_profile, *args, **kwargs):
    if should_profile:
        with torch.profiler.profile(*args, **kwargs) as p:
            yield p
    else:
        yield


@dataclasses.dataclass
class ProfileEvent:
    category: str
    key: str
    self_cuda_time_ms: float
    # the benchmark is run multiple times and we average the count across all the
    # runs. It should be an integer but define a float just in case.
    count: float


def parse_profile_event_list(benchmark_name, event_list, wall_time_ms, nruns):
    def get_self_cuda_time(ev):
        """
        ev.self_cuda_time_total is in microsecond. Convert to millisecond.
        """
        return ev.self_cuda_time_total / 1000 / nruns

    all_events = defaultdict(list)

    def add_event(ev, category):
        profile_ev = ProfileEvent(
            category=category,
            key=ev.key,
            self_cuda_time_ms=get_self_cuda_time(ev),
            count=ev.count / nruns,  # average across all runs
        )
        all_events[category].append(profile_ev)

    for ev in event_list:
        assert not ev.is_legacy, "Don't support the legacy profiler"
        if ev.device_type == DeviceType.CPU:
            # ignore the event on CPU side
            continue

        category = "unknown"
        if ev.key.startswith("triton_"):
            if ev.key.startswith("triton_poi"):
                category = "triton_pointwise"
            elif ev.key.startswith("triton_red"):
                category = "triton_reduction"
            elif ev.key.startswith("triton_per"):
                category = "triton_persistent_reduction"
            else:
                category = "triton_unknown"

        add_event(ev, category)

    def report_category(category, profile_events):
        from tabulate import tabulate

        profile_events.sort(key=lambda ev: ev.self_cuda_time_ms, reverse=True)

        rows = []
        total_time = 0.0
        print(f"\n  == {category} category kernels == ")
        for ev in profile_events:
            total_time += ev.self_cuda_time_ms
            percent = f"{ev.self_cuda_time_ms / wall_time_ms * 100:.2f}%"
            rows.append([ev.key[:120], ev.self_cuda_time_ms, ev.count, percent])
        rows.append(
            ["Total", total_time, "", f"{total_time / wall_time_ms * 100:.2f}%"]
        )
        print(
            tabulate(
                rows, headers=["Kernel", "Self CUDA TIME (ms)", "Count", "Percent"]
            )
        )
        return total_time

    def report():
        category_list = [
            "triton_pointwise",
            "triton_reduction",
            "triton_persistent_reduction",
            "triton_unknown",
            "unknown",
        ]
        assert set(all_events.keys()).issubset(
            set(category_list)
        ), f"{list(all_events.keys())}"

        per_category_wall_time = {}
        total_cuda_ms = 0.0
        for category in category_list:
            if category in all_events:
                _time = report_category(category, all_events[category])
                per_category_wall_time[category] = _time
                total_cuda_ms += _time

        gpu_busy_percent = f"{total_cuda_ms / wall_time_ms * 100:.2f}%"
        print(f"\nPercent of time when GPU is busy: {gpu_busy_percent}")
        print(f"Total wall time {wall_time_ms:.3f} ms")

        # output such a line so we can gather such line from all compiled modules from all
        # benchmarks and tabulate it!
        # Columns: benchmark_name, pointwise_percent, reduction_percent, persistent_reduction_percent,
        #   unknown_category_percent, GPU_busy_percent, wall_time_ms
        tabulate_line = f"Output for tabulate: {benchmark_name}"
        for category in category_list:
            percent = (
                f"{per_category_wall_time.get(category, 0.0) / wall_time_ms * 100:.2f}%"
            )
            tabulate_line += f", {percent}"
        tabulate_line += f", {gpu_busy_percent}, {wall_time_ms:.3f}ms"

        print(tabulate_line)

    report()


def compiled_module_main(benchmark_name, benchmark_compiled_module_fn):
    """
    This is the function called in __main__ block of a compiled module.
    """
    import argparse

    parser = argparse.ArgumentParser()
    parser.add_argument(
        "--benchmark-kernels",
        "-k",
        action="store_true",
        help="Whether to benchmark each individual kernels",
    )
    parser.add_argument(
        "--benchmark-all-configs",
        "-c",
        action="store_true",
        help="Whether to benchmark each individual config for a kernel",
    )
    parser.add_argument(
        "--profile",
        "-p",
        action="store_true",
        help="Whether to profile the compiled module",
    )
    args = parser.parse_args()

    if args.benchmark_kernels:
        benchmark_all_kernels(benchmark_name, args.benchmark_all_configs)
    else:
        times = 10
        repeat = 10
        wall_time_ms = (
            benchmark_compiled_module_fn(times=times, repeat=repeat) / times * 1000
        )

        if not args.profile:
            return

        with torch.profiler.profile(record_shapes=True) as p:
            benchmark_compiled_module_fn(times=times, repeat=repeat)

        path = f"{tempfile.gettempdir()}/compiled_module_profile.json"
        p.export_chrome_trace(path)
        print(f"Profiling result for a compiled module of benchmark {benchmark_name}:")
        print(f"Chrome trace for the profile is written to {path}")
        event_list = p.key_averages(group_by_input_shape=True)
        print(event_list.table(sort_by="self_cuda_time_total", row_limit=10))
        parse_profile_event_list(
            benchmark_name, event_list, wall_time_ms, times * repeat
        )<|MERGE_RESOLUTION|>--- conflicted
+++ resolved
@@ -33,18 +33,6 @@
 
 
 try:
-<<<<<<< HEAD
-    from triton.testing import do_bench
-
-    def run_benchmark(fn, warmup=25, rep=100, fast_flush=True):
-        return do_bench(
-            fn,
-            warmup=warmup,
-            rep=rep,
-            fast_flush=fast_flush,
-            quantiles=(0.5,)
-        )
-=======
     from triton.testing import do_bench as triton_do_bench
 
     # triton PR https://github.com/openai/triton/pull/1513 change the
@@ -64,11 +52,10 @@
         if quantile_field_name not in kwargs:
             kwargs[quantile_field_name] = (0.5, 0.2, 0.8)
         return triton_do_bench(*args, **kwargs)[0]
->>>>>>> 8cb48b00
 
 except ImportError:
 
-    def run_benchmark(*args, **kwargs):
+    def do_bench(*args, **kwargs):
         raise NotImplementedError("requires Triton")
 
 
@@ -855,11 +842,7 @@
                     f"  {get_info_str(ms, launcher.n_regs, launcher.n_spills, launcher.shared)} @ {launcher.config}"
                 )
         else:
-<<<<<<< HEAD
-            ms = run_benchmark(lambda: kernel_mod.call(args), rep=40)
-=======
             ms = do_bench(lambda: kernel_mod.call(args), rep=40, fast_flush=True)
->>>>>>> 8cb48b00
             assert (
                 len(triton_kernel.launchers) == 1
             ), "Autotuner should have selected the best config"

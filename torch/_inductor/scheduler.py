--- conflicted
+++ resolved
@@ -1233,12 +1233,8 @@
                         ) * get_dtype_size(buf.get_dtype())
                 return node_bytes
             # print([read for read in reads if read in removable_bufs])
-<<<<<<< HEAD
-            return get_bytes([read for read in reads if read in removable_bufs]), get_bytes(writes)
-=======
             reads = [read for read in reads if read in removable_bufs]
             return get_bytes(reads), get_bytes(writes)
->>>>>>> 15ebfd02
 
         def get_greedy_topo_ordering(fx_graph):
             new_nodes = [node for node in fx_graph.nodes if 'fusion_meta' in node.meta]
@@ -1246,11 +1242,7 @@
             from collections import defaultdict
             buf_uses = defaultdict(set)
             for node in new_nodes:
-<<<<<<< HEAD
-                snode = node.meta['fusion_meta'].snodes[0]
-=======
                 snode = node.meta['fusion_meta'].snode
->>>>>>> 15ebfd02
                 for buf in snode.used_buffer_names():
                     buf_uses[buf].add(snode)
                 for user in node.users:
@@ -1258,22 +1250,14 @@
                         indeg[user] += 1
             result = []
             while len(indeg) > 0:
-<<<<<<< HEAD
-                indeg_snodes = set([i.meta['fusion_meta'].snodes[0] for i in tuple(indeg.keys())])
-=======
                 indeg_snodes = set([i.meta['fusion_meta'].snode for i in tuple(indeg.keys())])
->>>>>>> 15ebfd02
                 removable_bufs = []
                 for i in buf_uses.keys():
                     if len(buf_uses[i] & indeg_snodes) == 1:
                         removable_bufs.append(i)
 
                 def score_candidate(candidate):
-<<<<<<< HEAD
-                    snode = candidate.meta['fusion_meta'].snodes[0]
-=======
                     snode = candidate.meta['fusion_meta'].snode
->>>>>>> 15ebfd02
                     read_sizes, write_sizes = get_read_write_buffers_sizes(snode, removable_bufs)
                     return write_sizes - read_sizes
 
@@ -1285,11 +1269,7 @@
                     if user in indeg:
                         indeg[user] -= 1
                 del indeg[k]
-<<<<<<< HEAD
-            return [node.meta['fusion_meta'].snodes[0] for node in result]
-=======
             return [node.meta['fusion_meta'].snode for node in result]
->>>>>>> 15ebfd02
 
         new_nodes = get_greedy_topo_ordering(fx_graph)
         self.nodes = new_nodes

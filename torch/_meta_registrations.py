--- conflicted
+++ resolved
@@ -404,13 +404,6 @@
     )
 
 
-<<<<<<< HEAD
-def checkUplo(uplo: str):
-    uplo_uppercase = uplo.upper()
-    assert (
-        len(uplo) == 1 and uplo_uppercase == "U" or uplo_uppercase == "L"
-    ), f"Expected UPLO argument to be 'L' or 'U', but got {uplo}"
-=======
 def checkSameDevice(
     fn_name: str, result: Tensor, input: Tensor, result_name: str = "result"
 ):
@@ -452,19 +445,17 @@
 
     shape.pop()
     vals = A.new_empty(shape, dtype=toRealValueType(A.dtype))
->>>>>>> a4830bd8
-
-
-# @register_meta(aten.linalg_eigh.default)
-def meta_linalg_eigh(self, uplo="L"):
-    squareCheckInputs(self, "linalg_eigh")
-    checkUplo(uplo)
-    real_dtype = toRealValueType(self.dtype)
-    assert self.dim() >= 2
-    values = self.new_empty(self.shape, dtype=real_dtype)
-    values.transpose_(-2, -1)
-    vectors = self.new_empty(self.shape[:-1])
-    return (values, vectors)
+
+    if eigenvalues is not None and eigenvectors is not None:
+        assert isinstance(eigenvalues, TensorLike)
+        assert isinstance(eigenvectors, TensorLike)
+        eigenvalues = _maybe_resize_out(eigenvalues, vals.shape)
+        eigenvectors = _maybe_resize_out(eigenvectors, vecs.shape)
+        _safe_copy_out(copy_from=vals, copy_to=eigenvalues)  # type: ignore[arg-type]
+        _safe_copy_out(copy_from=vecs, copy_to=eigenvectors)  # type: ignore[arg-type]
+        return eigenvalues, eigenvectors
+
+    return vals, vecs
 
 
 # From aten/src/ATen/native/BatchLinearAlgebra.cpp
@@ -2794,24 +2785,24 @@
     num_heads = query.size(1)
     head_dim = query.size(3)
 
-    Nnz_q = batch_size * max_q
-    Nnz_kv = batch_size * max_k
-
-    query = query.transpose(1, 2)
-    key = key.transpose(1, 2)
-    value = value.transpose(1, 2)
-
-    query_reshaped = query.reshape(Nnz_q, num_heads, head_dim)
-    key_reshaped = key.reshape(Nnz_kv, num_heads, head_dim)
-    value_reshaped = value.reshape(Nnz_kv, num_heads, head_dim)
-
-    grad_q = torch.empty_like(query_reshaped)
-    grad_k = torch.empty_like(key_reshaped)
-    grad_v = torch.empty_like(value_reshaped)
-
-    grad_q = grad_q.view(batch_size, max_q, num_heads, head_dim).transpose(1, 2)
-    grad_k = grad_k.view(batch_size, max_k, num_heads, head_dim).transpose(1, 2)
-    grad_v = grad_v.view(batch_size, max_k, num_heads, head_dim).transpose(1, 2)
+    grad_q = torch.empty_permuted(
+        (batch_size, num_heads, max_q, head_dim),
+        (0, 2, 1, 3),
+        dtype=query.dtype,
+        device=query.device,
+    )
+    grad_k = torch.empty_permuted(
+        (batch_size, num_heads, max_k, head_dim),
+        (0, 2, 1, 3),
+        dtype=key.dtype,
+        device=key.device,
+    )
+    grad_v = torch.empty_permuted(
+        (batch_size, num_heads, max_k, head_dim),
+        (0, 2, 1, 3),
+        dtype=value.dtype,
+        device=value.device,
+    )
 
     return grad_q, grad_k, grad_v
 

# This module contains functions that *will be allowed* by dynamo

import functools

import torch
import torch.utils._pytree as pytree

try:
    import numpy as np
except ModuleNotFoundError:
    np = None  # type: ignore[assignment]


def is_compiling() -> bool:
    return False


def wrap_inline(fn):
    """
    Create an extra frame around fn that is not in skipfiles
    """

    @functools.wraps(fn)
    def inner(*args, **kwargs):
        return fn(*args, **kwargs)

    return inner


def call_hook(hook, *args):
    """
    Used by compiled autograd to handle hook returning None
    """
    result = hook(*args)
    if result is None:
        return args[0]
    return result


def wrap_numpy(f):
    r"""Decorator that turns a function from ``np.ndarray``s to ``np.ndarray``s into a function
    from ``torch.Tensor``s to ``torch.Tensor``s.
    """
    if not np:
        return f

    @functools.wraps(f)
    def wrap(*args, **kwargs):
        args, kwargs = pytree.tree_map_only(
            torch.Tensor, lambda x: x.numpy(), (args, kwargs)
        )
        out = f(*args, **kwargs)
        return pytree.tree_map_only(np.ndarray, lambda x: torch.as_tensor(x), out)

    return wrap


class FakeContext:
    def __init__(self, saved_tensors):
        # this will cache the results of saved_tensors
        # and will no longer call into c++ binding
        self.saved_tensors = saved_tensors


def call_backward(backward_fn, saved_tensors, *args):
    grads = backward_fn(FakeContext(saved_tensors), *args)

    # in eager, we wrap in a tuple when there's only one grad output
    if type(grads) is not tuple:
        grads = (grads,)

    return grads


def untyped_storage_size(x: torch.Tensor):
<<<<<<< HEAD
    return x.untyped_storage().size()


def resize_storage_(x: torch.Tensor, new_size: int):
    return x.untyped_storage().resize_(new_size)
=======
    return x.untyped_storage().size()
>>>>>>> 15ef52a0
<|MERGE_RESOLUTION|>--- conflicted
+++ resolved
@@ -73,12 +73,4 @@
 
 
 def untyped_storage_size(x: torch.Tensor):
-<<<<<<< HEAD
-    return x.untyped_storage().size()
-
-
-def resize_storage_(x: torch.Tensor, new_size: int):
-    return x.untyped_storage().resize_(new_size)
-=======
-    return x.untyped_storage().size()
->>>>>>> 15ef52a0
+    return x.untyped_storage().size()
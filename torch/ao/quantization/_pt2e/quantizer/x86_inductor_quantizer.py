--- conflicted
+++ resolved
@@ -10,6 +10,7 @@
 from .qnnpack_quantizer import (
     _TORCH_DTYPE_TO_QDTYPE,
     _is_annotated,
+    _get_default_obs_or_fq_ctr,
 )
 from typing import List, Dict, Optional
 from torch.fx import Node
@@ -147,16 +148,13 @@
         # and we will mark the matched node with "_annoated" so fusion operator pattern
         # can take precedence over single operator pattern in this way
         for node in reversed(model.graph.nodes):
-<<<<<<< HEAD
-            for op in ops:
-                if op == "conv2d":
-                    self._annotate_conv2d_binary_unary(node, global_spec)
-                    self._annotate_conv2d_binary(node, global_spec)
-                    self._annotate_conv2d_unary(node, global_spec)
-                    self._annotate_conv2d(node, global_spec)
+            self._annotate_conv2d_binary_unary(node, global_config)
+            self._annotate_conv2d_binary(node, global_config)
+            self._annotate_conv2d_unary(node, global_config)
+            self._annotate_conv2d(node, global_config)
         return model
 
-    def _annotate_conv2d_binary_unary(self, node: Node, operator_spec: Optional[OperatorSpec]) -> None:
+    def _annotate_conv2d_binary_unary(self, node: Node, quantization_config: Optional[QuantizationConfig]) -> None:
         # Conv2d + add + unary op
         supported_unary_node = [torch.ops.aten.relu_.default, torch.ops.aten.relu.default]
         if node.op != "call_function" or node.target not in supported_unary_node:
@@ -168,7 +166,6 @@
         supported_binary_node = [torch.ops.aten.add_.Tensor, torch.ops.aten.add.Tensor]
         if binary_node.op != "call_function" or binary_node.target not in supported_binary_node:
             return
-        print("binary_node.args[0].target is: {}".format(binary_node.args[0].target), flush=True)
         conv_node_idx = None
         extra_input_node_idx = None
         if (binary_node.args[0].op == "call_function") and (
@@ -193,9 +190,9 @@
             return
 
         conv_node.meta["target_dtype_info"] = {
-            "input_act_obs_or_fq_ctr": _get_act_obs_or_fq_ctr(operator_spec),
-            "weight_obs_or_fq_ctr": _get_weight_obs_or_fq_ctr(operator_spec),
-            "bias_obs_or_fq_ctr": _get_bias_obs_or_fq_ctr(operator_spec),
+            "input_act_obs_or_fq_ctr": _get_act_obs_or_fq_ctr(quantization_config),
+            "weight_obs_or_fq_ctr": _get_weight_obs_or_fq_ctr(quantization_config),
+            "bias_obs_or_fq_ctr": _get_bias_obs_or_fq_ctr(quantization_config),
             "output_act_obs_or_fq_ctr": _get_default_obs_or_fq_ctr(),
             # TODO: validation of weight_index must be set if weight_obs_or_fq_ctr is set
             "weight_index": 1,
@@ -205,20 +202,19 @@
         }
         # TODO(Leslie) Need to insert observer for the extra input node
         # Maybe use "args_act_index"
-        print("extra_input_node_idx is: {}".format(extra_input_node_idx), flush=True)
         binary_node.meta["target_dtype_info"] = {
-            "input_act_obs_or_fq_ctr": _get_act_obs_or_fq_ctr(operator_spec),
+            "input_act_obs_or_fq_ctr": _get_act_obs_or_fq_ctr(quantization_config),
             "output_act_obs_or_fq_ctr": _get_default_obs_or_fq_ctr(),
             "_annotated": True,
             "args_act_index": [extra_input_node_idx],
         }
         unary_node.meta["target_dtype_info"] = {
             "input_act_obs_or_fq_ctr": _get_default_obs_or_fq_ctr(),
-            "output_act_obs_or_fq_ctr": _get_act_obs_or_fq_ctr(operator_spec),
-            "_annotated": True,
-        }
-
-    def _annotate_conv2d_binary(self, node: Node, operator_spec: Optional[OperatorSpec]) -> None:
+            "output_act_obs_or_fq_ctr": _get_act_obs_or_fq_ctr(quantization_config),
+            "_annotated": True,
+        }
+
+    def _annotate_conv2d_binary(self, node: Node, quantization_config: Optional[QuantizationConfig]) -> None:
         # Conv2d + add
         supported_binary_node = [torch.ops.aten.add_.Tensor, torch.ops.aten.add.Tensor]
         if node.op != "call_function" or node.target not in supported_binary_node:
@@ -226,7 +222,6 @@
         binary_node = node
         assert isinstance(binary_node, Node)
 
-        print("binary_node.args[0].target is: {}".format(binary_node.args[0].target), flush=True)
         conv_node_idx = None
         extra_input_node_idx = None
         if (binary_node.args[0].op == "call_function") and (
@@ -251,9 +246,9 @@
             return
 
         conv_node.meta["target_dtype_info"] = {
-            "input_act_obs_or_fq_ctr": _get_act_obs_or_fq_ctr(operator_spec),
-            "weight_obs_or_fq_ctr": _get_weight_obs_or_fq_ctr(operator_spec),
-            "bias_obs_or_fq_ctr": _get_bias_obs_or_fq_ctr(operator_spec),
+            "input_act_obs_or_fq_ctr": _get_act_obs_or_fq_ctr(quantization_config),
+            "weight_obs_or_fq_ctr": _get_weight_obs_or_fq_ctr(quantization_config),
+            "bias_obs_or_fq_ctr": _get_bias_obs_or_fq_ctr(quantization_config),
             "output_act_obs_or_fq_ctr": _get_default_obs_or_fq_ctr(),
             # TODO: validation of weight_index must be set if weight_obs_or_fq_ctr is set
             "weight_index": 1,
@@ -263,15 +258,14 @@
         }
         # TODO(Leslie) Need to insert observer for the extra input node
         # Maybe use "args_act_index"
-        print("extra_input_node_idx is: {}".format(extra_input_node_idx), flush=True)
         binary_node.meta["target_dtype_info"] = {
-            "input_act_obs_or_fq_ctr": _get_act_obs_or_fq_ctr(operator_spec),
-            "output_act_obs_or_fq_ctr": _get_act_obs_or_fq_ctr(operator_spec),
+            "input_act_obs_or_fq_ctr": _get_act_obs_or_fq_ctr(quantization_config),
+            "output_act_obs_or_fq_ctr": _get_act_obs_or_fq_ctr(quantization_config),
             "_annotated": True,
             "args_act_index": [extra_input_node_idx],
         }
 
-    def _annotate_conv2d_unary(self, node: Node, operator_spec: Optional[OperatorSpec]) -> None:
+    def _annotate_conv2d_unary(self, node: Node, quantization_config: Optional[QuantizationConfig]) -> None:
         supported_unary_node = [torch.ops.aten.relu_.default, torch.ops.aten.relu.default]
         if node.op != "call_function" or node.target not in supported_unary_node:
             return
@@ -284,9 +278,9 @@
             return
 
         conv_node.meta["target_dtype_info"] = {
-            "input_act_obs_or_fq_ctr": _get_act_obs_or_fq_ctr(operator_spec),
-            "weight_obs_or_fq_ctr": _get_weight_obs_or_fq_ctr(operator_spec),
-            "bias_obs_or_fq_ctr": _get_bias_obs_or_fq_ctr(operator_spec),
+            "input_act_obs_or_fq_ctr": _get_act_obs_or_fq_ctr(quantization_config),
+            "weight_obs_or_fq_ctr": _get_weight_obs_or_fq_ctr(quantization_config),
+            "bias_obs_or_fq_ctr": _get_bias_obs_or_fq_ctr(quantization_config),
             "output_act_obs_or_fq_ctr": _get_default_obs_or_fq_ctr(),
             # TODO: validation of weight_index must be set if weight_obs_or_fq_ctr is set
             "weight_index": 1,
@@ -296,17 +290,11 @@
         }
         unary_node.meta["target_dtype_info"] = {
             "input_act_obs_or_fq_ctr": _get_default_obs_or_fq_ctr(),
-            "output_act_obs_or_fq_ctr": _get_act_obs_or_fq_ctr(operator_spec),
-            "_annotated": True,
-        }
-
-    def _annotate_conv2d(self, node: Node, operator_spec: Optional[OperatorSpec]) -> None:
-=======
-            self._annotate_conv2d(node, global_config)
-        return model
+            "output_act_obs_or_fq_ctr": _get_act_obs_or_fq_ctr(quantization_config),
+            "_annotated": True,
+        }
 
     def _annotate_conv2d(self, node: Node, quantization_config: Optional[QuantizationConfig]) -> None:
->>>>>>> ba932e42
         conv_node = node
         if conv_node.op != "call_function" or conv_node.target != torch.ops.aten.convolution.default:
             return

--- conflicted
+++ resolved
@@ -135,12 +135,9 @@
   using sizes_sig = c10::IntArrayRef(const PyInterpreter*, const TensorImpl*);
   using sym_sizes_sig =
       c10::SymIntArrayRef(const PyInterpreter*, const TensorImpl*);
-<<<<<<< HEAD
+  using layout_sig = c10::Layout(const PyInterpreter*, const TensorImpl*);
   using sym_strides_sig =
       c10::SymIntArrayRef(const PyInterpreter*, const TensorImpl*);
-=======
-  using layout_sig = c10::Layout(const PyInterpreter*, const TensorImpl*);
->>>>>>> 270069cf
 
   PyInterpreter(
       name_sig* name_fn,
@@ -153,11 +150,8 @@
       strides_sig* strides,
       sizes_sig* sizes,
       sym_sizes_sig* sym_sizes,
-<<<<<<< HEAD
+      layout_sig* layout,
       sym_strides_sig* sym_strides)
-=======
-      layout_sig* layout)
->>>>>>> 270069cf
       : name_fn_(name_fn),
         decref_fn_(decref_fn),
         detach_fn_(detach),
@@ -168,11 +162,8 @@
         strides_fn_(strides),
         sizes_fn_(sizes),
         sym_sizes_fn_(sym_sizes),
-<<<<<<< HEAD
+        layout_fn_(layout),
         sym_strides_fn_(sym_strides) {}
-=======
-        layout_fn_(layout) {}
->>>>>>> 270069cf
 
   name_sig* name_fn_;
   decref_sig* decref_fn_;
@@ -184,11 +175,8 @@
   strides_sig* strides_fn_;
   sizes_sig* sizes_fn_;
   sym_sizes_sig* sym_sizes_fn_;
-<<<<<<< HEAD
+  layout_sig* layout_fn_;
   sym_strides_sig* sym_strides_fn_;
-=======
-  layout_sig* layout_fn_;
->>>>>>> 270069cf
 
   // UBSAN suppression fixes: "call to function
   // (anonymous namespace)::concrete_decref_fn(c10::impl::PyInterpreter const*,
@@ -249,14 +237,13 @@
     return (*sym_sizes_fn_)(this, self);
   }
 
-<<<<<<< HEAD
-  __ubsan_ignore_function__ c10::SymIntArrayRef sym_strides(
-      const TensorImpl* self) const {
-    return (*sym_strides_fn_)(this, self);
-=======
   __ubsan_ignore_function__ c10::Layout layout(const TensorImpl* self) const {
     return (*layout_fn_)(this, self);
->>>>>>> 270069cf
+  }
+
+  __ubsan_ignore_function__ c10::SymIntArrayRef sym_strides(
+      const TensorImpl* self) const {
+    return (*sym_strides_fn_)(this, self);
   }
 
   // Disarm this PyInterpreter, making all of its methods noops.

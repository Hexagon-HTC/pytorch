--- conflicted
+++ resolved
@@ -8,43 +8,9 @@
 // Forward declarations of any types needed in the operator signatures.
 // We can't directly include these classes because it will cause circular include dependencies.
 // This file is included by TensorBody.h, which defines the Tensor class.
-<<<<<<< HEAD
-namespace c10 {
-
-template<typename T>
-class optional;
-template<typename T>
-class List;
-template<typename T>
-class IListRef;
-class Stream;
-class Scalar;
-struct Storage;
-struct TensorOptions;
-
-}
-
-namespace at {
-
-class Tensor;
-class OptionalTensorRef;
-struct Dimname;
-struct Generator;
-using TensorList = c10::ArrayRef<Tensor>;
-using ITensorListRef = c10::IListRef<Tensor>;
-using IOptTensorListRef = c10::IListRef<OptionalTensorRef>;
-using DimnameList = c10::ArrayRef<Dimname>;
-using c10::Stream;
-using c10::Storage;
-using c10::QScheme;
-using c10::Scalar;
-using c10::TensorOptions;
-
-=======
 #include <ATen/core/ATen_fwd.h>
 
 namespace at {
->>>>>>> 78469533
 namespace _ops {
 
 ${declarations}


#include <ATen/FunctionalInverses.h>

#include <ATen/ATen.h>
#include <ATen/ExpandUtils.h>
#include <ATen/WrapDimUtilsMulti.h>

#include <utility>
namespace at::functionalization {

// This logic is similar to autograd code for view backwards calls.
// We can't easily share it though, because (eventually) these functions
// will all call `permute/unsqueeze_copy()` instead of `permute/unsqueeze`.

static Tensor permute_inverse(const Tensor& self, IntArrayRef dims, InverseReturnMode inverse_return_mode) {
  // invert the permutation
  auto ndims = dims.size();
  std::vector<int64_t> dims_(ndims);
  for(const auto i : c10::irange(ndims)) {
    dims_[at::maybe_wrap_dim(dims[i], ndims)] = i;
  }
  if (inverse_return_mode != InverseReturnMode::NeverView) {
    return at::permute(self, dims_);
  } else {
    return at::permute_copy(self, dims_);
  }
}

static Tensor unsqueeze_copy_to(const Tensor & self, c10::SymIntArrayRef sizes, InverseReturnMode inverse_return_mode) {
  auto result = self;
  bool need_alias = (inverse_return_mode == InverseReturnMode::AlwaysView);
  int64_t nDims = sizes.size();
  for(const auto dim : c10::irange(nDims)) {
    if (sizes[dim] == 1) {
      need_alias = false;
      if (inverse_return_mode != InverseReturnMode::NeverView) {
        result = at::unsqueeze(result, dim);
      } else {
        result = at::unsqueeze_copy(result, dim);
      }
    }
  }

  // return an alias to ensure the output is a view when necessary
  return need_alias ? at::alias(result) : result;
}

static Tensor unsqueeze_copy_to(const Tensor & self, IntArrayRef dim, c10::SymIntArrayRef sizes, InverseReturnMode inverse_return_mode) {
  const auto ndim = sizes.size();
  const auto mask = at::dim_list_to_bitset(dim, ndim);
  Tensor result = self;
  bool need_alias = (inverse_return_mode == InverseReturnMode::AlwaysView);
  // in NumPy it's not an error to unsqueeze a scalar, but we still need to avoided
  // unsqueezing in the backward.
  if (ndim == 0) {
    // return an alias to ensure the output is a view when necessary
    return need_alias ? at::alias(result) : result;
  }

  for (const auto d : c10::irange(ndim)) {
    if (mask.test(d) && sizes[d] == 1) {
      need_alias = false;
      if (inverse_return_mode != InverseReturnMode::NeverView) {
        result = at::unsqueeze(result, d);
      } else {
        result = at::unsqueeze_copy(result, d);
      }
    }
  }

  // return an alias to ensure the output is a view when necessary
  return need_alias ? at::alias(result) : result;
}

// Note [Functionalization Pass: View Inverses].
// This file contains the implementation of each "view inverse".
// These aren't really true inverses in the mathematically sense: each view inverse describes how to undo
// the original view (although it takes in different arguments).
//
// E.g. Below is an example of a program that has alias operations removed, and the role that view inverses play:
//
// normal program with views and mutations:
// view1 = input1.view_op(args...)
// view1.add_(1) (perform a mutation on the view, which should also modify input)

// version of the program with no aliasing, that instead uses view_inverse functions:
// view_copy1 = input1.view_copy_op(args...)
// view_copy1.add_(1) (perform a mutation on view_copy1. At this point, input1 is NOT modified)
// x = view_op_inverse(input1, view_copy1, args...)
//
// at this point, input1 and x should be equal
//
// Note that input1 is also passed as an argument to view_op_inverse in the above example.
// This isn't actually required for most view operators: it's only required for view ops
// where you can't figure out what the size of the base tensor is given just the view tensor and arguments.
// Examples are slice/select/scatter/squeeze/as_strided.
// We happen to be passing in the base tensor in all cases, mostly to make the codegen simpler.
// But you'll see below that the "base" argument is ignored by most view_inverse implementations.

// ----------------------------------------------------------
// Implementations of each view_inverse() function are below.
// One of these needs to be implemented for every existing non-composite view operator.
// The codegen automatically generates the corresponding function declaration.
// ----------------------------------------------------------

Tensor FunctionalInverses::_fw_primal_inverse(const at::Tensor& base, const at::Tensor& mutated_view, InverseReturnMode inverse_return_mode, int64_t level) {
    TORCH_INTERNAL_ASSERT(false, "Attempted to call _fw_primal() during the functionalization pass. For now, this is not supported.");
    return Tensor();
}

Tensor FunctionalInverses::_make_dual_inverse(const at::Tensor& base, const at::Tensor& mutated_view, InverseReturnMode inverse_return_mode, const at::Tensor& tangent, int64_t level) {
    TORCH_INTERNAL_ASSERT(false, "Attempted to call _make_dual() during the functionalization pass. For now, this is not supported.");
    return Tensor();
}

Tensor FunctionalInverses::view_as_real_inverse(const Tensor& base, const Tensor& mutated_view, InverseReturnMode inverse_return_mode) {
    if (inverse_return_mode != InverseReturnMode::NeverView) {
      return at::view_as_complex(mutated_view);
    } else {
      return at::view_as_complex_copy(mutated_view);
    }
}

Tensor FunctionalInverses::view_as_complex_inverse(const Tensor& base, const Tensor& mutated_view, InverseReturnMode inverse_return_mode) {
    if (inverse_return_mode != InverseReturnMode::NeverView) {
      return at::view_as_real(mutated_view.resolve_conj());
    } else {
      return at::view_as_real_copy(mutated_view.resolve_conj());
    }
}

Tensor FunctionalInverses::_conj_inverse(const Tensor& base, const Tensor& mutated_view, InverseReturnMode inverse_return_mode) {
    if (inverse_return_mode != InverseReturnMode::NeverView) {
      return at::_conj(mutated_view);
    } else {
      return at::_conj_copy(mutated_view);
    }
}

Tensor FunctionalInverses::_neg_view_inverse(const Tensor& base, const Tensor& mutated_view, InverseReturnMode inverse_return_mode) {
    if (inverse_return_mode != InverseReturnMode::NeverView) {
      return at::_neg_view(mutated_view);
    } else {
      return at::_neg_view_copy(mutated_view);
    }
}

Tensor FunctionalInverses::as_strided_inverse(const Tensor& base, const Tensor& mutated_view, InverseReturnMode inverse_return_mode, at::SymIntArrayRef size, at::SymIntArrayRef stride, c10::optional<c10::SymInt> storage_offset) {
    if (inverse_return_mode == InverseReturnMode::AlwaysView) {
      // NB: assumes mutated_view is a narrowed view of base.
      // We should NOT do this for functionalization
      return mutated_view.as_strided_symint(
          base.sym_sizes(), base.sym_strides(), base.sym_storage_offset());
    } else {
      return base.as_strided_scatter_symint(mutated_view, size, stride, std::move(storage_offset));
    }
}

Tensor FunctionalInverses::diagonal_inverse(const Tensor& base, const Tensor& mutated_view, InverseReturnMode inverse_return_mode, int64_t offset, int64_t dim1, int64_t dim2) {
    if (inverse_return_mode == InverseReturnMode::AlwaysView) {
      // NB: assumes mutated_view is a narrowed view of base.
      // We should NOT do this for functionalization
      return mutated_view.as_strided_symint(
          base.sym_sizes(), base.sym_strides(), base.sym_storage_offset());
    } else {
      return base.diagonal_scatter(mutated_view, offset, dim1, dim2);
    }
}

Tensor FunctionalInverses::expand_inverse(const Tensor& base, const Tensor& mutated_view, InverseReturnMode inverse_return_mode, at::SymIntArrayRef size, bool implicit) {
    if (inverse_return_mode == InverseReturnMode::AlwaysView) {
      // NB: assumes mutated_view is an expanded view of base.
      // We should NOT do this for functionalization
      return mutated_view.as_strided_symint(
          base.sym_sizes(), base.sym_strides(), base.sym_storage_offset());
    } else {
      return at::sum_to(
          mutated_view,
          base.sym_sizes(),
          /*always_return_non_view=*/inverse_return_mode == InverseReturnMode::NeverView
      );
    }
}

Tensor FunctionalInverses::permute_inverse(const Tensor& base, const Tensor& mutated_view, InverseReturnMode inverse_return_mode, at::IntArrayRef dims) {
    return at::functionalization::permute_inverse(mutated_view, dims, inverse_return_mode);
}

Tensor FunctionalInverses::_reshape_alias_inverse(const Tensor& base, const Tensor& mutated_view, InverseReturnMode inverse_return_mode, at::SymIntArrayRef size, at::SymIntArrayRef stride) {
    // Note that I'm directly calling reshape(), and ignoring the strides.
    // _reshape_alias() isn't available from user code, and is an implementation detail of reshape().
    // Specifically, passing in the strides directly can get us into trouble in cases like:
    // b = a[0]; c = b.reshape(...); c.add_(1); print(a)
    // When we eventually run the _reshape_alias_inverse() call here, if we were to pass in both sizes and strides,
    // The call would fail because `mutated_view` doesn't have enough bytes of storage.
    if (inverse_return_mode != InverseReturnMode::NeverView) {
      return at::_reshape_alias_symint(mutated_view, base.sym_sizes(), base.sym_strides());
    } else {
      return at::_reshape_alias_copy_symint(mutated_view, base.sym_sizes(), base.sym_strides());
    }
}

Tensor FunctionalInverses::select_int_inverse(const Tensor& base, const Tensor& mutated_view, InverseReturnMode inverse_return_mode, int64_t dim, c10::SymInt index) {
    if (inverse_return_mode == InverseReturnMode::AlwaysView) {
      // NB: assumes mutated_view is a narrowed view of base.
      // We should NOT do this for functionalization
      return mutated_view.select_inverse_symint(base, dim, std::move(index));
    } else {
      return base.select_scatter_symint(mutated_view, dim, std::move(index));
    }
}

Tensor FunctionalInverses::detach_inverse(const Tensor& base, const Tensor& mutated_view, InverseReturnMode inverse_return_mode) {
    // the functionalization pass doesn't care about autograd metadata - as a view, I think detach() is just an identity function
    return mutated_view;
}

Tensor FunctionalInverses::lift_fresh_inverse(const Tensor& base, const Tensor& mutated_view, InverseReturnMode inverse_return_mode) {
    return mutated_view;
}

Tensor FunctionalInverses::slice_Tensor_inverse(const Tensor& base, const Tensor& mutated_view, InverseReturnMode inverse_return_mode, int64_t dim, c10::optional<c10::SymInt> start, c10::optional<c10::SymInt> end, c10::SymInt step) {
    if (inverse_return_mode == InverseReturnMode::AlwaysView) {
      // NB: assumes mutated_view is a narrowed view of base.
      // We should NOT do this for functionalization
      return mutated_view.slice_inverse_symint(
          base, dim, std::move(start), std::move(end), std::move(step));
    } else {
      return base.slice_scatter_symint(mutated_view, dim, std::move(start), std::move(end), std::move(step));
    }
}

Tensor FunctionalInverses::split_Tensor_inverse(const Tensor& base, const Tensor& mutated_view, InverseReturnMode inverse_return_mode, int64_t mutated_view_idx, c10::SymInt split_size, int64_t dim) {
    // It would be nice if this logic could be re-used from autograd's split_backward(), but I don't think it can.
    // For functionalization, we have only have one of the tensors from the TensorList outputed by split(), and we want to layer i
    // on top of the base tensor.
    // For autograd, we have all of the tensors outputted by split() and we just want to stack them.
    dim = at::maybe_wrap_dim(dim, base.dim());
    auto dim_size = base.sym_size(dim);
    auto start = split_size * mutated_view_idx;
    auto end = split_size + start;
    if (end > dim_size) end = dim_size;

    if (inverse_return_mode == InverseReturnMode::AlwaysView) {
      // NB: assumes mutated_view is a narrowed view of base.
      // We should NOT do this for functionalization
      return mutated_view.slice_inverse_symint(base, dim, start, end, 1);
    } else {
      return base.slice_scatter_symint(mutated_view, dim, start, end, 1);
    }
}

Tensor FunctionalInverses::split_with_sizes_inverse(const Tensor& base, const Tensor& mutated_view, InverseReturnMode inverse_return_mode, int64_t mutated_view_idx, c10::SymIntArrayRef split_sizes, int64_t dim) {
    dim = at::maybe_wrap_dim(dim, base.dim());
    auto dim_size = base.sym_size(dim);
    c10::SymInt start = 0;
    for (auto i = 0; i < mutated_view_idx; ++i) {
        start += split_sizes[i];
    }
    auto end = start + split_sizes[mutated_view_idx];
    if (end > dim_size) end = dim_size;

    if (inverse_return_mode == InverseReturnMode::AlwaysView) {
      // NB: assumes mutated_view is a narrowed view of base.
      // We should NOT do this for functionalization
      return mutated_view.slice_inverse_symint(base, dim, start, end, 1);
    } else {
      return base.slice_scatter_symint(mutated_view, dim, start, end, 1);
    }
}

Tensor FunctionalInverses::squeeze_inverse(const Tensor& base, const Tensor& mutated_view, InverseReturnMode inverse_return_mode) {
    return unsqueeze_copy_to(mutated_view, base.sym_sizes(), inverse_return_mode);
}

Tensor FunctionalInverses::squeeze_dim_inverse(const Tensor& base, const Tensor& mutated_view, InverseReturnMode inverse_return_mode, int64_t dim) {
    return unsqueeze_copy_to(mutated_view, dim, base.sym_sizes(), inverse_return_mode);
}

Tensor FunctionalInverses::squeeze_dims_inverse(const Tensor& base, const Tensor& mutated_view, InverseReturnMode inverse_return_mode, IntArrayRef dim) {
    return unsqueeze_copy_to(mutated_view, dim, base.sym_sizes(), inverse_return_mode);
}

Tensor FunctionalInverses::t_inverse(const Tensor& base, const Tensor& mutated_view, InverseReturnMode inverse_return_mode) {
    if (inverse_return_mode != InverseReturnMode::NeverView) {
      return at::t(mutated_view);
    } else {
      return at::t_copy(mutated_view);
    }
}

Tensor FunctionalInverses::transpose_int_inverse(const Tensor& base, const Tensor& mutated_view, InverseReturnMode inverse_return_mode, int64_t dim0, int64_t dim1) {
    if (inverse_return_mode != InverseReturnMode::NeverView) {
      return transpose(mutated_view, dim0, dim1);
    } else {
      return transpose_copy(mutated_view, dim0, dim1);
    }
}

Tensor FunctionalInverses::_nested_view_from_buffer_inverse(const Tensor& base, const Tensor& mutated_view, InverseReturnMode inverse_return_mode, const Tensor& nested_sizes, const Tensor& nested_strides, const Tensor& storage_offsets) {
    TORCH_INTERNAL_ASSERT(false, "Attempted to call _nested_view_from_buffer() during the functionalization pass. For now, nested tensors aren't supported during functionalization");
    return Tensor();
}

<<<<<<< HEAD
Tensor FunctionalInverses::_nested_view_from_values_offsets_copy_inverse(const Tensor& base, const Tensor& mutated_view, InverseReturnMode inverse_return_mode, const Tensor& offsets, const Tensor& dummy) {
  auto values = at::_nested_get_values(mutated_view);
  if (inverse_return_mode != InverseReturnMode::NeverView) {
    return values;
  } else {
    return values.clone(/*memory_format=*/at::MemoryFormat::Contiguous);
  }
}

Tensor FunctionalInverses::_nested_view_from_values_offsets_lengths_copy_inverse(const Tensor& base, const Tensor& mutated_view, InverseReturnMode inverse_return_mode, const Tensor& offsets, const Tensor& lengths, const Tensor& dummy) {
  // TODO: Does anything need to be done with lengths?
  auto values = at::_nested_get_values(mutated_view);
  if (inverse_return_mode != InverseReturnMode::NeverView) {
    return values;
  } else {
    return values.clone(/*memory_format=*/at::MemoryFormat::Contiguous);
  }
}

Tensor FunctionalInverses::_nested_get_values_copy_inverse(const Tensor& base, const Tensor& mutated_view, InverseReturnMode inverse_return_mode) {
  // TODO: Handle lengths here too.
  auto nt = at::_nested_view_from_values_offsets(
      mutated_view, at::_nested_get_offsets(base), base);
  if (inverse_return_mode != InverseReturnMode::NeverView) {
    return nt;
  } else {
    return nt.clone(/*memory_format=*/at::MemoryFormat::Contiguous);
  }
}

Tensor FunctionalInverses::unsqueeze_copy_inverse(const Tensor& base, const Tensor& mutated_view, InverseReturnMode inverse_return_mode, int64_t dim) {
=======
Tensor FunctionalInverses::unsqueeze_inverse(const Tensor& base, const Tensor& mutated_view, InverseReturnMode inverse_return_mode, int64_t dim) {
>>>>>>> 8e95cf75
    if (inverse_return_mode != InverseReturnMode::NeverView) {
      return at::squeeze(mutated_view, dim);
    } else {
      return at::squeeze_copy(mutated_view, dim);
    }
}

Tensor FunctionalInverses::_indices_inverse(const Tensor& base, const Tensor& mutated_view, InverseReturnMode inverse_return_mode) {
    TORCH_INTERNAL_ASSERT(false, "Attempted to call _indices() during the functionalization pass. For now, sparse tensors aren't supported during functionalization");
    return Tensor();
}

Tensor FunctionalInverses::_values_inverse(const Tensor& base, const Tensor& mutated_view, InverseReturnMode inverse_return_mode) {
    TORCH_INTERNAL_ASSERT(false, "Attempted to call _values() during the functionalization pass. For now, sparse tensors aren't supported during functionalization");
    return Tensor();
}

Tensor FunctionalInverses::indices_inverse(const Tensor& base, const Tensor& mutated_view, InverseReturnMode inverse_return_mode) {
    TORCH_INTERNAL_ASSERT(false, "Attempted to call indices() during the functionalization pass. For now, sparse tensors aren't supported during functionalization");
    return Tensor();
}

Tensor FunctionalInverses::values_inverse(const Tensor& base, const Tensor& mutated_view, InverseReturnMode inverse_return_mode) {
    TORCH_INTERNAL_ASSERT(false, "Attempted to call values() during the functionalization pass. For now, sparse tensors aren't supported during functionalization");
    return Tensor();
}

Tensor FunctionalInverses::_sparse_broadcast_to_inverse(const Tensor& base, const Tensor& mutated_view, InverseReturnMode inverse_return_mode, at::IntArrayRef size) {
    TORCH_INTERNAL_ASSERT(false, "Attempted to call _sparse_broadcast_to() during the functionalization pass. For now, sparse tensors aren't supported during functionalization");
    return Tensor();
}

Tensor FunctionalInverses::crow_indices_inverse(const at::Tensor& base, const at::Tensor& mutated_view, InverseReturnMode inverse_return_mode) {
    TORCH_INTERNAL_ASSERT(false, "Attempted to call crow_indices() during the functionalization pass. For now, sparse tensors aren't supported during functionalization");
    return Tensor();
}

Tensor FunctionalInverses::col_indices_inverse(const at::Tensor& base, const at::Tensor& mutated_view, InverseReturnMode inverse_return_mode) {
    TORCH_INTERNAL_ASSERT(false, "Attempted to call col_indices() during the functionalization pass. For now, sparse tensors aren't supported during functionalization");
    return Tensor();
}

Tensor FunctionalInverses::ccol_indices_inverse(const at::Tensor& base, const at::Tensor& mutated_view, InverseReturnMode inverse_return_mode) {
    TORCH_INTERNAL_ASSERT(false, "Attempted to call ccol_indices() during the functionalization pass. For now, sparse tensors aren't supported during functionalization");
    return Tensor();
}

Tensor FunctionalInverses::row_indices_inverse(const at::Tensor& base, const at::Tensor& mutated_view, InverseReturnMode inverse_return_mode) {
    TORCH_INTERNAL_ASSERT(false, "Attempted to call row_indices() during the functionalization pass. For now, sparse tensors aren't supported during functionalization");
    return Tensor();
}

Tensor FunctionalInverses::unbind_int_inverse(const Tensor& base, const Tensor& mutated_view, InverseReturnMode inverse_return_mode, int64_t mutated_view_idx, int64_t dim) {
    if (inverse_return_mode == InverseReturnMode::AlwaysView) {
      // NB: assumes mutated_view is a narrowed view of base.
      // We should NOT do this for functionalization
      return mutated_view.select_inverse_symint(base, dim, mutated_view_idx);
    } else {
      dim = at::maybe_wrap_dim(dim, base.sizes().size());
      return base.select_scatter(mutated_view, dim, mutated_view_idx);
    }
}

Tensor FunctionalInverses::view_inverse(const Tensor& base, const Tensor& mutated_view, InverseReturnMode inverse_return_mode, at::SymIntArrayRef size) {
    if (inverse_return_mode != InverseReturnMode::NeverView) {
      return mutated_view.view_symint(base.sym_sizes());
    } else {
      return at::view_copy_symint(mutated_view, base.sym_sizes());
    }
}


Tensor FunctionalInverses::view_dtype_inverse(const Tensor& base, const Tensor& mutated_view, InverseReturnMode inverse_return_mode, at::ScalarType dtype) {
    if (inverse_return_mode != InverseReturnMode::NeverView) {
      return mutated_view.view(base.scalar_type());
    } else {
      return at::view_copy(mutated_view, base.scalar_type());
    }
}

Tensor FunctionalInverses::unfold_inverse(const Tensor& base, const Tensor& mutated_view, InverseReturnMode inverse_return_mode, int64_t dimension, int64_t size, int64_t step) {
    if (inverse_return_mode == InverseReturnMode::AlwaysView) {
      // NB: assumes mutated_view is a narrowed view of base.
      // We should NOT do this for functionalization
      return mutated_view.as_strided_symint(
          base.sym_sizes(), base.sym_strides(), base.sym_storage_offset());
    } else {
      // I think autograd and the functionalization pass want the exact same thing here, but need to test to confirm.
      // unfold_backward() is safe to use here because it is NOT a view op.
      // (note: technically, we'll have an extra memory copy.
      // We'd need to add an aliasing version of unfold_backward to fix that though).
      TORCH_CHECK(
        !(inverse_return_mode == InverseReturnMode::ViewOrScatterInverse && size > step),
        "While executing unfold, functionalization encountered a tensor being mutated that has internal overlap. \
When using torch.compile (or running functionalization directly), this is banned \
as the behavior is not well defined. Consider cloning the tensor before mutating it, \
or removing the mutation from your model."
          );
      return unfold_backward(mutated_view, base.sizes(), dimension, size, step);
    }
}

Tensor FunctionalInverses::alias_inverse(const Tensor& base, const Tensor& mutated_view, InverseReturnMode inverse_return_mode) {
    if (inverse_return_mode != InverseReturnMode::NeverView) {
      return at::alias(mutated_view);
    } else {
      return at::alias_copy(mutated_view);
    }
}

Tensor FunctionalInverses::chunk_inverse(const at::Tensor & base, const at::Tensor & mutated_view, InverseReturnMode inverse_return_mode, int64_t mutated_view_idx, int chunks, int dim) {
    // TODO: Can the logic from TensorShape.cpp be reused here somehow?
    const auto dim_size = base.sym_size(dim);
    auto split_size = (dim_size + chunks - 1) / chunks;
    std::vector<c10::SymInt> split_sizes(chunks, split_size);
    split_sizes[chunks - 1] = split_size - (split_size * chunks - dim_size);
    return split_with_sizes_inverse(base, mutated_view, inverse_return_mode, mutated_view_idx, split_sizes, dim);
}

Tensor FunctionalInverses::narrow_inverse(const at::Tensor & base, const at::Tensor & mutated_view, InverseReturnMode inverse_return_mode, int dim, c10::SymInt start, c10::SymInt length) {
    if (inverse_return_mode == InverseReturnMode::AlwaysView) {
      // NB: assumes mutated_view is a narrowed view of base.
      // We should NOT do this for functionalization
      return mutated_view.slice_inverse_symint(base, dim, std::move(start), start + length, 1);
    } else {
      return base.slice_scatter_symint(
          mutated_view, dim, std::move(start), start + length, 1);
    }
}

Tensor FunctionalInverses::slice_inverse_inverse(const at::Tensor & base, const at::Tensor & mutated_view, InverseReturnMode inverse_return_mode, const at::Tensor & src, int64_t dim, std::optional<c10::SymInt> start, std::optional<c10::SymInt> end, c10::SymInt step) {
    // slice_inverse() inverse is just slice()
    if (inverse_return_mode == InverseReturnMode::NeverView) {
      return at::slice_copy_symint(mutated_view, dim, std::move(start), std::move(end), step);
    } else {
      return mutated_view.slice_symint(dim, std::move(start), std::move(end), step);
    }
}

Tensor FunctionalInverses::select_inverse_inverse(const at::Tensor & base, const at::Tensor & mutated_view, InverseReturnMode inverse_return_mode, const at::Tensor & src, int64_t dim, c10::SymInt index) {
    // select_inverse() inverse is just select()
    if (inverse_return_mode == InverseReturnMode::NeverView) {
      return at::select_copy_symint(mutated_view, dim, index);
    } else {
      return mutated_view.select_symint(dim, index);
    }
}

} // namespace at::functionalization<|MERGE_RESOLUTION|>--- conflicted
+++ resolved
@@ -302,8 +302,7 @@
     return Tensor();
 }
 
-<<<<<<< HEAD
-Tensor FunctionalInverses::_nested_view_from_values_offsets_copy_inverse(const Tensor& base, const Tensor& mutated_view, InverseReturnMode inverse_return_mode, const Tensor& offsets, const Tensor& dummy) {
+Tensor FunctionalInverses::_nested_view_from_values_offsets_inverse(const Tensor& base, const Tensor& mutated_view, InverseReturnMode inverse_return_mode, const Tensor& offsets, const Tensor& dummy) {
   auto values = at::_nested_get_values(mutated_view);
   if (inverse_return_mode != InverseReturnMode::NeverView) {
     return values;
@@ -312,7 +311,7 @@
   }
 }
 
-Tensor FunctionalInverses::_nested_view_from_values_offsets_lengths_copy_inverse(const Tensor& base, const Tensor& mutated_view, InverseReturnMode inverse_return_mode, const Tensor& offsets, const Tensor& lengths, const Tensor& dummy) {
+Tensor FunctionalInverses::_nested_view_from_values_offsets_lengths_inverse(const Tensor& base, const Tensor& mutated_view, InverseReturnMode inverse_return_mode, const Tensor& offsets, const Tensor& lengths, const Tensor& dummy) {
   // TODO: Does anything need to be done with lengths?
   auto values = at::_nested_get_values(mutated_view);
   if (inverse_return_mode != InverseReturnMode::NeverView) {
@@ -322,7 +321,7 @@
   }
 }
 
-Tensor FunctionalInverses::_nested_get_values_copy_inverse(const Tensor& base, const Tensor& mutated_view, InverseReturnMode inverse_return_mode) {
+Tensor FunctionalInverses::_nested_get_values_inverse(const Tensor& base, const Tensor& mutated_view, InverseReturnMode inverse_return_mode) {
   // TODO: Handle lengths here too.
   auto nt = at::_nested_view_from_values_offsets(
       mutated_view, at::_nested_get_offsets(base), base);
@@ -333,10 +332,7 @@
   }
 }
 
-Tensor FunctionalInverses::unsqueeze_copy_inverse(const Tensor& base, const Tensor& mutated_view, InverseReturnMode inverse_return_mode, int64_t dim) {
-=======
 Tensor FunctionalInverses::unsqueeze_inverse(const Tensor& base, const Tensor& mutated_view, InverseReturnMode inverse_return_mode, int64_t dim) {
->>>>>>> 8e95cf75
     if (inverse_return_mode != InverseReturnMode::NeverView) {
       return at::squeeze(mutated_view, dim);
     } else {

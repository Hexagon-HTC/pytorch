--- conflicted
+++ resolved
@@ -279,23 +279,18 @@
     }
 }
 
-<<<<<<< HEAD
-Tensor FunctionalInverses::_nested_view_from_buffer_copy_inverse(const Tensor& base, const Tensor& mutated_view, bool reapply_views, const Tensor& nested_sizes, const Tensor& nested_strides, const Tensor& storage_offsets) {
-    TORCH_INTERNAL_ASSERT(false, "Attempted to call _nested_view_from_buffer() during the functionalization pass. For now, creating nested tensors isn't supported during functionalization");
-    return Tensor();
-}
-
-Tensor FunctionalInverses::_nested_view_from_values_offsets_copy_inverse(const Tensor& base, const Tensor& mutated_view, bool reapply_views, const Tensor& offsets, const Tensor& dummy) {
-    TORCH_INTERNAL_ASSERT(false, "Attempted to call _nested_view_from_values_offsets() during the functionalization pass. For now, creating nested tensors isn't supported during functionalization");
-    return Tensor();
-}
-
-Tensor FunctionalInverses::_nested_view_from_values_offsets_lengths_copy_inverse(const Tensor& base, const Tensor& mutated_view, bool reapply_views, const Tensor& offsets, const Tensor& lengths, const Tensor& dummy) {
-    TORCH_INTERNAL_ASSERT(false, "Attempted to call _nested_view_from_values_offsets_lengths() during the functionalization pass. For now, creating nested tensors isn't supported during functionalization");
-=======
 Tensor FunctionalInverses::_nested_view_from_buffer_copy_inverse(const Tensor& base, const Tensor& mutated_view, bool reapply_views, bool called_by_functionalization, const Tensor& nested_sizes, const Tensor& nested_strides, const Tensor& storage_offsets) {
     TORCH_INTERNAL_ASSERT(false, "Attempted to call _nested_view_from_buffer() during the functionalization pass. For now, nested tensors aren't supported during functionalization");
->>>>>>> 05e51c33
+    return Tensor();
+}
+
+Tensor FunctionalInverses::_nested_view_from_values_offsets_copy_inverse(const Tensor& base, const Tensor& mutated_view, bool reapply_views, bool called_by_functionalization, const Tensor& offsets, const Tensor& dummy) {
+    TORCH_INTERNAL_ASSERT(false, "Attempted to call _nested_view_from_values_offsets() during the functionalization pass. For now, creating nested tensors isn't supported during functionalization");
+    return Tensor();
+}
+
+Tensor FunctionalInverses::_nested_view_from_values_offsets_lengths_copy_inverse(const Tensor& base, const Tensor& mutated_view, bool reapply_views, bool called_by_functionalization, const Tensor& offsets, const Tensor& lengths, const Tensor& dummy) {
+    TORCH_INTERNAL_ASSERT(false, "Attempted to call _nested_view_from_values_offsets_lengths() during the functionalization pass. For now, creating nested tensors isn't supported during functionalization");
     return Tensor();
 }
 

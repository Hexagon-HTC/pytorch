--- conflicted
+++ resolved
@@ -1,6 +1,6 @@
 #include <ATen/native/ConvUtils.h>
 #include <ATen/native/utils/ParamUtils.h>
-#include <ATen/native/vulkan/api/OpProfiler.h>
+
 #include <ATen/native/vulkan/api/Utils.h>
 #include <ATen/native/vulkan/ops/Common.h>
 #include <ATen/native/vulkan/ops/TransposeConvolution2d.h>
@@ -416,23 +416,11 @@
       // shader arguments
       v_output.image(
           pipeline_barrier,
-          api::PipelineStage::Compute,
+          api::PipelineStage::COMPUTE,
           api::MemoryAccessType::WRITE),
-<<<<<<< HEAD
-      v_input.image(
-          pipeline_barrier,
-          api::PipelineStage::Compute),
-      packed_v_weight.image(
-          pipeline_barrier,
-          api::PipelineStage::Compute),
-      packed_v_bias.image(
-          pipeline_barrier,
-          api::PipelineStage::Compute),
-=======
       v_input.image(pipeline_barrier, api::PipelineStage::COMPUTE),
       packed_v_weight.image(pipeline_barrier, api::PipelineStage::COMPUTE),
       packed_v_bias.image(pipeline_barrier, api::PipelineStage::COMPUTE),
->>>>>>> 0b5b1000
       // params buffer
       params.buffer());
 }
